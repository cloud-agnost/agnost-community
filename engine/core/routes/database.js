import express from "express";
import responseTime from "response-time";
import { agnost } from "@agnost/server";
import { applyDefaultRateLimiters } from "../middlewares/applyDefaultRateLimiters.js";
import { authManageStorage } from "../middlewares/authManageStorage.js";
import { checkContentType } from "../middlewares/checkContentType.js";
import { checkServerStatus } from "../middlewares/checkServerStatus.js";
import { getResponseBody } from "../middlewares/getResponseBody.js";
import { logRequestToConsole } from "../middlewares/logRequest.js";

const router = express.Router({ mergeParams: true });

/*
@route      /database/:dbName/model/:modelName?page=0&limit=10&search=&sortBy=email&sortDir=asc
@method     GET
@desc       Get all data from a model
@access     private
*/

router.get(
	"/:dbName/model/:modelName",
	authManageStorage,
	getResponseBody,
	responseTime(logRequestToConsole),
	applyDefaultRateLimiters(),
	checkServerStatus,
	async (req, res) => {
		try {
			const { dbName, modelName } = req.params;
			const { page, size, sortBy, sortDir, id, dbType } = req.query;

<<<<<<< HEAD
      const query =
        dbType === "MongoDB"
          ? {
              $eq: [
                "_id",
                {
                  $toObjectId: id,
                },
              ],
            }
          : { id: id };
      const defaultField = dbType === "MongoDB" ? "_id" : "id";
      const field = sortBy ?? defaultField;
      const direction = sortDir ?? "asc";
      const { data, info } = await agnost
        .db(dbName)
        .model(modelName)
        .findMany(
          {
            ...(id && query),
          },
          {
            ...(size && { limit: Number(size) }),
            ...(size && page && { skip: (Number(page) - 1) * Number(size) }),
            sort: { [field]: direction },
            returnCount: true,
          }
        );
=======
			const query =
				dbType === "MongoDB"
					? {
							$eq: [
								"_id",
								{
									$toObjectId: id,
								},
							],
					  }
					: { id: id };
			const field = sortBy ?? dbType === "MongoDB" ? "_id" : "id";
			const direction = sortDir ?? "asc";
			const { data, info } = await agnost
				.db(dbName)
				.model(modelName)
				.findMany(
					{
						...(id && query),
					},
					{
						limit: Number(size),
						skip: Number(page) * Number(size),
						sort: { [field]: direction },
						returnCount: true,
					}
				);
>>>>>>> 9457e914

			const countInfo = {
				totalCount: Number(info.count),
				totalPages: Math.ceil(info.count / Number(size)),
				currentPage: Number(page),
				pageSize: Number(size),
				count: data.length,
			};

			const updatedData = data.map((d) => {
				d.id = d?._id ?? d.id;
				delete d._id;
				return d;
			});

			res.json({ countInfo, data: updatedData });
		} catch (error) {
			helper.handleError(req, res, error);
		}
	}
);

/*
@route      /:dbName/model/:modelName
@method     POST
@desc       Create a data in the model
@access     private
*/
router.post(
	"/:dbName/model/:modelName",
	authManageStorage,
	getResponseBody,
	responseTime(logRequestToConsole),
	applyDefaultRateLimiters(),
	checkContentType,
	checkServerStatus,
	async (req, res) => {
		try {
			const { dbName, modelName } = req.params;

			const data = await agnost.db(dbName).model(modelName).createOne(req.body);

			res.json(data);
		} catch (error) {
			helper.handleError(req, res, error);
		}
	}
);
/*
@route      /:dbName/model/:modelName/:id
@method     POST
@desc       Update a data in the model
@access     private
*/
router.put(
	"/:dbName/model/:modelName/:id",
	authManageStorage,
	getResponseBody,
	responseTime(logRequestToConsole),
	applyDefaultRateLimiters(),
	checkContentType,
	checkServerStatus,
	async (req, res) => {
		try {
			const { dbName, modelName, id } = req.params;
			const { data, isSubObjectUpdate } = req.body;
			const mongoClient = agnost.db(dbName).getClient();
			const actualDbName = agnost.db(dbName).getActualDbName();

			if (isSubObjectUpdate) {
				const value = await mongoClient
					.db(actualDbName)
					.collection(modelName)
					.findOneAndUpdate(
						{ _id: helper.objectId(id) },
						{
							$set: data,
						},
						{
							returnDocument: "after",
						}
					);

				value.id = value?._id ?? value.id;
				delete value._id;
				res.json(value);
			} else {
				const updatedData = await agnost
					.db(dbName)
					.model(modelName)
					.updateById(id, data);
				updatedData.id = updatedData?._id ?? updatedData.id;
				delete updatedData._id;
				res.json(updatedData);
			}
		} catch (error) {
			helper.handleError(req, res, error);
		}
	}
);
/*
@route      /:dbName/model/:modelName/:id
@method     POST
@desc       Delete multiple data in the model
@access     private
*/
router.delete(
	"/:dbName/model/:modelName/delete-multi",
	authManageStorage,
	getResponseBody,
	responseTime(logRequestToConsole),
	applyDefaultRateLimiters(),
	checkContentType,
	checkServerStatus,
	async (req, res) => {
		try {
			const { dbName, modelName } = req.params;
			const { ids } = req.body;
			ids.forEach(async (id) => {
				await agnost.db(dbName).model(modelName).deleteById(id);
			});
			res.json();
		} catch (error) {
			helper.handleError(req, res, error);
		}
	}
);
/*
@route      /:dbName/model/:modelName/:id
@method     POST
@desc       Delete a data in the model
@access     private
*/
router.delete(
	"/:dbName/model/:modelName/:id",
	authManageStorage,
	getResponseBody,
	responseTime(logRequestToConsole),
	applyDefaultRateLimiters(),
	checkContentType,
	checkServerStatus,
	async (req, res) => {
		try {
			const { dbName, modelName, id } = req.params;

			const data = await agnost.db(dbName).model(modelName).deleteById(id);

			res.json(data);
		} catch (error) {
			helper.handleError(req, res, error);
		}
	}
);

export default router;<|MERGE_RESOLUTION|>--- conflicted
+++ resolved
@@ -29,7 +29,6 @@
 			const { dbName, modelName } = req.params;
 			const { page, size, sortBy, sortDir, id, dbType } = req.query;
 
-<<<<<<< HEAD
       const query =
         dbType === "MongoDB"
           ? {
@@ -58,35 +57,7 @@
             returnCount: true,
           }
         );
-=======
-			const query =
-				dbType === "MongoDB"
-					? {
-							$eq: [
-								"_id",
-								{
-									$toObjectId: id,
-								},
-							],
-					  }
-					: { id: id };
-			const field = sortBy ?? dbType === "MongoDB" ? "_id" : "id";
-			const direction = sortDir ?? "asc";
-			const { data, info } = await agnost
-				.db(dbName)
-				.model(modelName)
-				.findMany(
-					{
-						...(id && query),
-					},
-					{
-						limit: Number(size),
-						skip: Number(page) * Number(size),
-						sort: { [field]: direction },
-						returnCount: true,
-					}
-				);
->>>>>>> 9457e914
+
 
 			const countInfo = {
 				totalCount: Number(info.count),
