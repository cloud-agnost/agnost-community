--- conflicted
+++ resolved
@@ -172,7 +172,6 @@
     /* 		const pkg = (await import("@agnost/server")).default;
 		const { agnost } = pkg;
 		global.agnost = agnost; */
-<<<<<<< HEAD
   }
 
   /**
@@ -232,6 +231,8 @@
     // Save the metadata manager to globals for faster access
     global.META = new MetaManager(envObj);
     adapterManager.setModuleLoaderQuery(this.loaderQuery);
+    // Save the adapter manager to globals for faster access
+    global.ADAPTERS = adapterManager;
     // Initialize express server
     await this.initExpressServer();
     // Manage endpoints
@@ -561,14 +562,65 @@
   async setupResourceConnections() {
     const resources = this.getResources();
     for (const resource of resources) {
+      // Check whether this is a PostgreSQL database or not
+      // We need to connect to the actual database not to the default database
+      // For this reason we connect based on database not based on resource
+      if (resource.instance === "PostgreSQL") continue;
+
       resource.access = helper.decryptSensitiveData(resource.access);
       if (resource.accessReadOnly)
         resource.accessReadOnly = helper.decryptSensitiveData(
           resource.accessReadOnly
         );
 
+      // Set up the connection
       await adapterManager.setupConnection(resource);
     }
+
+    // Get the list of databases and filter the ones that are PostgreSQL
+    const postgresDbs = await META.getDatabasesSync().filter(
+      (entry) => entry.type === "PostgreSQL"
+    );
+
+    for (const db of postgresDbs) {
+      // First find the corresponding resource mapping
+      const mapping = this.getResourceMappings().find(
+        (entry) => entry.design.iid === db.iid
+      );
+
+      // Get the resource corresponding to this mapping
+      const resource = this.getResources().find(
+        (entry) => entry.iid === mapping.resource.iid
+      );
+
+      resource.access = helper.decryptSensitiveData(resource.access);
+      // Add the database name info to the access settings
+      resource.access.dbName = this.getAppliedDbName(db);
+
+      if (resource.accessReadOnly) {
+        resource.accessReadOnly = helper.decryptSensitiveData(
+          resource.accessReadOnly
+        );
+        // Add the database name info to the access settings
+        for (const readOnly of resource.accessReadOnly) {
+          readOnly.dbName = this.getAppliedDbName(db);
+        }
+      }
+
+      // Set up the connection
+      await adapterManager.setupConnection(resource);
+    }
+  }
+
+  /**
+   * Returns the name of the database to use
+   */
+  getAppliedDbName(database) {
+    if (database.assignUniqueName)
+      return `${this.getEnvId()}_${database.iid}`
+        .replaceAll("-", "_")
+        .toLowerCase();
+    else return database.name.toLowerCase();
   }
 
   /**
@@ -680,564 +732,4 @@
       this.addLog(`Initialized realtime server connection`);
     } else disconnectRealtimeClient();
   }
-=======
-	}
-
-	/**
-	 * Cleans up the child process to speed up API server updates. If we do not have any changes in resource definitions then we
-	 * can update an API server faster
-	 */
-	async restartCore() {
-		global.SERVER_STATUS = "initializing";
-		this.loaderQuery = helper.generateSlug(null, 6);
-		// First clear the logs
-		this.clearLogs();
-		this.addLog(`Started updating the API server`);
-		await this.closeHttpServer();
-
-		// We haven't refreshed the META manager so that we can access the old values
-		// Clear queue channels
-		const queueus = await META.getQueues();
-		for (const queue of queueus) {
-			const adapterObj = adapterManager.getQueueAdapter(queue.name);
-			if (adapterObj) {
-				await adapterObj.closeChannels();
-			}
-		}
-
-		// We haven't refreshed the META manager so that we can access the old values
-		// Clear task channels
-		const tasks = await META.getTasks();
-		for (const task of tasks) {
-			const adapterObj = adapterManager.getTaskAdapter(task.name);
-			if (adapterObj) {
-				await adapterObj.closeChannels();
-			}
-		}
-
-		// We haven't refreshed the META manager so that we can access the old values
-		// Clear environment variables
-		const variables = META.getEnvironmentVariables();
-		for (const variable of variables) {
-			delete process.env[variable.name];
-		}
-
-		// First load the environment and vesion configuration file
-		const envObj = await this.loadEnvConfigFile();
-		// If we do  not have the envObj yet then just spin up the express server to serve system default endpoints
-		if (!envObj) {
-			// Initialize express server
-			await this.initExpressServer(false);
-			// Spin up the express server
-			await this.startExpressServer();
-			// We completed server initialization and can accept incoming requests
-			global.SERVER_STATUS = "running";
-			return;
-		}
-
-		// Set the environment object of the deployment manager
-		this.setEnvObj(envObj);
-		// Save the metadata manager to globals for faster access
-		global.META = new MetaManager(envObj);
-		adapterManager.setModuleLoaderQuery(this.loaderQuery);
-		// Save the adapter manager to globals for faster access
-		global.ADAPTERS = adapterManager;
-		// Initialize express server
-		await this.initExpressServer();
-		// Manage endpoints
-		await this.manageEndpoints();
-		// Spin up the express server
-		await this.startExpressServer();
-
-		// Set the environment variables of the API server
-		this.manageEnvironmentVariables(this.getEnvironmentVariables());
-		// Set up the authentication flow SMTP server connection if specified
-		this.setUpAuthSMTPConnection();
-		// Manage the realtime connection
-		this.manageRealtimeConnection();
-		// Check databases
-		await this.manageDatabases();
-		// Check storages
-		await this.manageStorages();
-		// Check caches
-		await this.manageCaches();
-		// Set up the queue listeners
-		await this.manageQueues();
-		// Set up the task listeners
-		await this.manageTasks();
-
-		this.addLog(`Completed updating the API server`);
-		// Send the deployment telemetry information to the platform
-		await this.sendEnvironmentLogs("OK");
-
-		// We completed server initialization and can accept incoming requests
-		global.SERVER_STATUS = "running";
-
-		// Create the agnost server-side client instance
-		// Save agnost server side client to globals for faster access
-		const pkg = (await import("../agnost-server-client.cjs")).default;
-		const { agnost } = pkg;
-		global.agnost = agnost;
-
-		/* 		const pkg = (await import("@agnost/server")).default;
-		const { agnost } = pkg;
-		global.agnost = agnost; */
-	}
-
-	/**
-	 * Manages the environment variables of the API server
-	 * @param  {Array} variables The list of environment variables in name-value pairs
-	 */
-	manageEnvironmentVariables(variables) {
-		if (variables.length === 0) return;
-
-		for (const variable of variables) {
-			process.env[variable.name] = variable.value;
-			this.addLog(`Added environment variable '${variable.name}'`);
-		}
-	}
-
-	/**
-	 * Initializes the express server
-	 */
-	async initExpressServer(fullInit = true) {
-		this.addLog(`Initializing express server`);
-		// Create and set the express application
-		var app = express();
-		this.setExpressApp(app);
-
-		// Initialize store
-		const redisStore = new RedisStore({ client: getRedisClient() });
-
-		//Secure express app by setting various HTTP headers
-		app.use(helmet());
-		//Parses incoming requests with urlencoded payloads
-		app.use(
-			express.urlencoded({
-				extended: true,
-			})
-		);
-		//Enable cross-origin resource sharing
-		app.use(
-			cors({
-				origin: function (origin, callback) {
-					callback(null, true);
-				},
-				credentials: true,
-			})
-		);
-		// Initialize sesssion storage
-		app.use(
-			session({
-				store: redisStore,
-				saveUninitialized: false,
-				secret: config.get("general.expressSessionSecret"),
-				resave: false,
-			})
-		);
-		//Disable client side caching
-		app.use(nocache());
-		app.set("etag", false);
-		app.use(cookieParser());
-		// Add middleware to identify user locale using 'accept-language' header to guess language settings
-		app.use(this.i18n.init);
-
-		// Add the default system endpoints
-		app.use("/", (await import("../routes/system.js")).default);
-
-		if (fullInit) {
-			// Add the default storage object endpoints to access stored objects
-			app.use("/object", (await import("../routes/object.js")).default);
-			// Add the test queue and cron job handlers
-			app.use("/test", (await import("../routes/test.js")).default);
-			// Add the default storage object endpoints
-			app.use("/storage", (await import("../routes/storage.js")).default);
-			// Add the default user authentication endpoints
-			app.use("/auth", (await import("../routes/auth.js")).default);
-			app.use("/oauth", (await import("../routes/oauth.js")).default);
-			app.use("/realtime", (await import("../routes/realtime.js")).default);
-		}
-	}
-
-	/**
-	 * Spins up the express server and also register undefined paths handler (returns 404 http code)
-	 */
-	async startExpressServer() {
-		const app = this.getExpressApp();
-		// Middleware to handle undefined paths or posts
-		app.use(handleUndefinedPaths);
-
-		// Spin up the http server
-		const HOST = config.get("server.host");
-		const PORT = config.get("server.port");
-		var server = app.listen(PORT, () => {
-			this.addLog(`Http server started @ ${HOST}:${PORT}`);
-		});
-
-		/* 	Particularly needed in case of bulk insert/update/delete operations, we should not generate 502 Bad Gateway errors at nginex ingress controller, the value specified in default config file is in milliseconds */
-		server.timeout = config.get("server.timeout");
-		this.setHttpServer(server);
-		this.enableDestroy(server);
-	}
-
-	/**
-	 * Adds the endpoints and associated middlewares of the API server as routes to the express server app
-	 */
-	async manageEndpoints() {
-		// First load the endpoints configuration file
-		const endpoints = await META.getEndpoints();
-		// Process each endpoint one by one and add it to the express app as a route
-		for (const endpoint of endpoints) {
-			// This will keep all middlewares and route hander
-			const handlers = [];
-			// Create a new router for the endpoint
-			const router = express.Router();
-
-			// Add debug channel handlers
-			handlers.push(turnOnLogging(endpoint));
-			// When headers are sent, automatically turn off logging
-			handlers.push(turnOffLogging);
-			// Add rate limiter middlewares if any
-			this.addRateLimiters(endpoint, handlers);
-			this.addTimeoutMiddleware(endpoint, handlers);
-			this.addClearTimeoutMiddleware(endpoint, handlers);
-			handlers.push(getResponseBody);
-			handlers.push(checkServerStatus);
-			// If the endpoint is marked as log enabled then add logging middleware
-			this.addLogMiddleware(endpoint, handlers);
-			// Add content-type check middleware
-			handlers.push(checkContentType);
-			// If the endpoint is marked as API key required then add API key check middleware
-			this.addAPIKeyMiddleware(endpoint, handlers);
-			// If the endpoint is marked as session required then add session token check middleware
-			this.addSessionMiddleware(endpoint, handlers);
-			// Add file handler middleware
-			handlers.push(handleFileUploads);
-			handlers.push(clearTemporaryFileStorage);
-			// If the endpoint has custom defined middlewares then add those middlewares
-			await this.addCustomMiddlewares(endpoint, handlers);
-			// Add the route handler
-			this.addEndpointHandler(endpoint, handlers);
-
-			// Register the endpoint to the router
-			if (endpoint.method === "GET")
-				router.get(
-					`${config.get("general.endpointPrefix")}${endpoint.path}`,
-					...handlers
-				);
-			else if (endpoint.method === "POST")
-				router.post(
-					`${config.get("general.endpointPrefix")}${endpoint.path}`,
-					...handlers
-				);
-			else if (endpoint.method === "PUT")
-				router.put(
-					`${config.get("general.endpointPrefix")}${endpoint.path}`,
-					...handlers
-				);
-			else if (endpoint.method === "DELETE")
-				router.delete(
-					`${config.get("general.endpointPrefix")}${endpoint.path}`,
-					...handlers
-				);
-
-			this.getExpressApp().use(router);
-
-			this.addLog(
-				`Added endpoint '${endpoint.name}' ${endpoint.method}: ${endpoint.path}`
-			);
-		}
-	}
-
-	/**
-	 * Adds the timeout control middleware
-	 * @param  {Object} endpoint The endpoint JSON object
-	 * @param  {Array} handlers The array where the timeout middleware will be added
-	 */
-	addTimeoutMiddleware(endpoint, handlers) {
-		// If timeout specified then add the timeout middleware
-		if (endpoint.timeout > 0) handlers.push(applyTimeout(endpoint));
-	}
-
-	/**
-	 * Adds the timeout control middleware
-	 * @param  {Object} endpoint The endpoint JSON object
-	 * @param  {Array} handlers The array where the timeout middleware will be added
-	 */
-	addClearTimeoutMiddleware(endpoint, handlers) {
-		// If timeout specified then add the timeout middleware
-		if (endpoint.timeout > 0) handlers.push(clearTimeout);
-	}
-
-	/**
-	 * Adds rate limiters assigned to the endpoint or if there are default rate limiters then adds them
-	 * @param  {Object} endpoint The endpoint JSON object
-	 * @param  {Array} handlers The array where the rate limiter middlewares will be added
-	 */
-	addRateLimiters(endpoint, handlers) {
-		// Get the rate limiters of the endpoint
-		let rateLimiters = endpoint.rateLimits || [];
-		// If no endpoint rate limiters specified then check the default rate limites specified in version
-		if (rateLimiters.length === 0) {
-			rateLimiters = this.getEndpointDefaultRateLimits();
-		}
-
-		// If there are no rate limites then do nothing
-		if (rateLimiters.length === 0) return;
-
-		// OK we have rate limits then add the middlewares
-		for (let i = 0; i < rateLimiters.length; i++) {
-			const limitId = rateLimiters[i];
-			const limitObj = this.getLimits().find((entry) => entry.iid === limitId);
-			if (limitObj) {
-				handlers.push(applyRateLimit(limitObj));
-			}
-		}
-	}
-
-	/**
-	 * Adds request/response logging middleware if logging is enabled
-	 * @param  {Object} endpoint The endpoint JSON object
-	 * @param  {Array} handlers The array where the middlewares will be added
-	 */
-	addLogMiddleware(endpoint, handlers) {
-		if (!endpoint.logExecution) return;
-
-		handlers.push(responseTime(logRequest(endpoint)));
-	}
-
-	/**
-	 * Adds API key control middleware if API key is required
-	 * @param  {Object} endpoint The endpoint JSON object
-	 * @param  {Array} handlers The array where the middlewares will be added
-	 */
-	addAPIKeyMiddleware(endpoint, handlers) {
-		if (!endpoint.apiKeyRequired) return;
-
-		handlers.push(checkAPIKey(endpoint));
-	}
-
-	/**
-	 * Adds session token control middleware if session is required
-	 * @param  {Object} endpoint The endpoint JSON object
-	 * @param  {Array} handlers The array where the middlewares will be added
-	 */
-	addSessionMiddleware(endpoint, handlers) {
-		if (!endpoint.sessionRequired) return;
-
-		handlers.push(checkSession(true));
-	}
-
-	/**
-	 * Adds custom middlewares of the endpoing
-	 * @param  {Object} endpoint The endpoint JSON object
-	 * @param  {Array} handlers The array where the middlewares will be added
-	 */
-	async addCustomMiddlewares(endpoint, handlers) {
-		if (endpoint.middlewares.length === 0) return;
-		// First load the middlewares configuration file
-		const middlewares = await META.getMiddlewares();
-		for (let i = 0; i < endpoint.middlewares.length; i++) {
-			const middlewareid = endpoint.middlewares[i];
-			const middleware = middlewares.find(
-				(entry) => entry.iid === middlewareid
-			);
-
-			// Add the middleware handler
-			if (middleware) {
-				handlers.push(
-					applyCustomMiddleware(endpoint, middleware, this.loaderQuery)
-				);
-			}
-		}
-	}
-
-	/**
-	 * Adds the route handler function
-	 * @param  {Object} endpoint The endpoint JSON object
-	 * @param  {Array} handlers The array where the route handler will be will be added
-	 */
-	addEndpointHandler(endpoint, handlers) {
-		handlers.push(runHandler(endpoint, this.loaderQuery));
-	}
-
-	/**
-	 * Sets up the connetions to application resources
-	 * @param  {Object} endpoint The endpoint JSON object
-	 * @param  {Array} handlers The array where the route handler will be will be added
-	 */
-	async setupResourceConnections() {
-		const resources = this.getResources();
-		for (const resource of resources) {
-			// Check whether this is a PostgreSQL database or not
-			// We need to connect to the actual database not to the default database
-			// For this reason we connect based on database not based on resource
-			if (resource.instance === "PostgreSQL") continue;
-
-			resource.access = helper.decryptSensitiveData(resource.access);
-			if (resource.accessReadOnly)
-				resource.accessReadOnly = helper.decryptSensitiveData(
-					resource.accessReadOnly
-				);
-
-			// Set up the connection
-			await adapterManager.setupConnection(resource);
-		}
-
-		// Get the list of databases and filter the ones that are PostgreSQL
-		const postgresDbs = await META.getDatabasesSync().filter(
-			(entry) => entry.type === "PostgreSQL"
-		);
-
-		for (const db of postgresDbs) {
-			// First find the corresponding resource mapping
-			const mapping = this.getResourceMappings().find(
-				(entry) => entry.design.iid === db.iid
-			);
-
-			// Get the resource corresponding to this mapping
-			const resource = this.getResources().find(
-				(entry) => entry.iid === mapping.resource.iid
-			);
-
-			resource.access = helper.decryptSensitiveData(resource.access);
-			// Add the database name info to the access settings
-			resource.access.dbName = this.getAppliedDbName(db);
-
-			if (resource.accessReadOnly) {
-				resource.accessReadOnly = helper.decryptSensitiveData(
-					resource.accessReadOnly
-				);
-				// Add the database name info to the access settings
-				for (const readOnly of resource.accessReadOnly) {
-					readOnly.dbName = this.getAppliedDbName(db);
-				}
-			}
-
-			// Set up the connection
-			await adapterManager.setupConnection(resource);
-		}
-	}
-
-	/**
-	 * Returns the name of the database to use
-	 */
-	getAppliedDbName(database) {
-		if (database.assignUniqueName)
-			return `${this.getEnvId()}_${database.iid}`
-				.replaceAll("-", "_")
-				.toLowerCase();
-		else return database.name.toLowerCase();
-	}
-
-	/**
-	 * Sets up the storage resources for the api server
-	 * @param  {Object} endpoint The endpoint JSON object
-	 * @param  {Array} handlers The array where the route handler will be will be added
-	 */
-	async manageDatabases() {
-		// First load the tasks configuration file
-		const dbs = await META.getDatabases();
-		if (dbs.length === 0) return;
-
-		for (const db of dbs) {
-			const adapterObj = adapterManager.getDatabaseAdapter(db.name);
-			if (adapterObj) this.addLog(`Initialized database adapter '${db.name}'`);
-			else this.addLog(`Cannot initialize database adapter '${db.name}'`);
-		}
-	}
-
-	/**
-	 * Sets up the storage resources for the api server
-	 * @param  {Object} endpoint The endpoint JSON object
-	 * @param  {Array} handlers The array where the route handler will be will be added
-	 */
-	async manageStorages() {
-		// First load the tasks configuration file
-		const storages = await META.getStorages();
-		if (storages.length === 0) return;
-
-		for (const storage of storages) {
-			const adapterObj = adapterManager.getStorageAdapter(storage.name);
-			if (adapterObj)
-				this.addLog(`Initialized storage adapter '${storage.name}'`);
-			else this.addLog(`Cannot initialize storage adapter '${storage.name}'`);
-		}
-	}
-
-	/**
-	 * Sets up the storage resources for the api server
-	 * @param  {Object} endpoint The endpoint JSON object
-	 * @param  {Array} handlers The array where the route handler will be will be added
-	 */
-	async manageCaches() {
-		// First load the tasks configuration file
-		const caches = await META.getCaches();
-		if (caches.length === 0) return;
-
-		for (const cache of caches) {
-			const adapterObj = adapterManager.getCacheAdapter(cache.name);
-			if (adapterObj) this.addLog(`Initialized cache adapter '${cache.name}'`);
-			else this.addLog(`Cannot initialize cache adapter '${cache.name}'`);
-		}
-	}
-
-	/**
-	 * Sets up the message queue listeners
-	 * @param  {Object} endpoint The endpoint JSON object
-	 * @param  {Array} handlers The array where the route handler will be will be added
-	 */
-	async manageQueues() {
-		// First load the queues configuration file
-		const queueus = await META.getQueues();
-		if (queueus.length === 0) return;
-
-		for (const queue of queueus) {
-			const adapterObj = adapterManager.getQueueAdapter(queue.name);
-			if (adapterObj) {
-				adapterObj.listenMessages(queue);
-				this.addLog(`Initialized handler of queue '${queue.name}'`);
-			} else this.addLog(`Cannot initialize handler of queue '${queue.name}'`);
-		}
-	}
-
-	/**
-	 * Sets up the cron job listeners
-	 * @param  {Object} endpoint The endpoint JSON object
-	 * @param  {Array} handlers The array where the route handler will be will be added
-	 */
-	async manageTasks() {
-		// First load the tasks configuration file
-		const tasks = await META.getTasks();
-		if (tasks.length === 0) return;
-
-		for (const task of tasks) {
-			const adapterObj = adapterManager.getTaskAdapter(task.name);
-			if (adapterObj) {
-				adapterObj.listenMessages(task);
-				this.addLog(`Initialized handler of task '${task.name}'`);
-			} else this.addLog(`Cannot initialize handler of task '${task.name}'`);
-		}
-	}
-
-	/**
-	 *  Sets up the authentication flow SMTP server connection if specified
-	 */
-	setUpAuthSMTPConnection() {
-		const { authentication } = this.getVersion();
-		if (authentication.email.confirmEmail)
-			setUpSMTPConnection(authentication.email.customSMTP);
-	}
-
-	/**
-	 *  Sets up or disconnects the realtime connection
-	 */
-	manageRealtimeConnection() {
-		const { realtime } = this.getVersion();
-		if (realtime.enabled) {
-			initializeRealtimeServer();
-			this.addLog(`Initialized realtime server connection`);
-		} else disconnectRealtimeClient();
-	}
->>>>>>> 7f59dfa7
 }