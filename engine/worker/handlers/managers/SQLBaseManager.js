import { DBManager } from "./dbManager.js";
import fieldMap from "../sql-database/fieldMap.js";
import Model from "../sql-database/Model.js";

export class SQLBaseManager extends DBManager {
    /**
     * Type of execution
     * @type {"deploy"| "redeploy"}
     */
    type;

    /**
     * SQL query to be executed
     * @type {string[]}
     */
    sqlQueries = [];

    /**
     * Database name
     * @type {string}
     */
    databaseName;

    /**
     * Database type (MySQL, PostgreSQL, etc.)
     * @type {string}
     */
    databaseType;

    /**
     * Start a transaction
     * @return {void}
     */
    beginTransaction() {}

    /**
     * End a transaction if it is started
     * @return {void}
     */
    endTransaction() {}

    /**
     * SQLBaseManager constructor
     * @param {object} env - environment
     * @param {object} dbConfig - database configuration
     * @param {object} prevDbConfig - previous database configuration
     * @param {function} addLogFn - function to add log
     */
    constructor(env, dbConfig, prevDbConfig, addLogFn) {
        super(env, dbConfig, prevDbConfig, addLogFn);
    }

    /**
     * Use the database
     * @param databaseName
     * @return {void}
     */
    async useDatabase(databaseName) {
        this.setDatabaseName(databaseName);
    }

    /**
     * Create the database
     * @return {Promise<void>}
     * @throws Rejects when the query fails or database already exists;
     */
    async createDatabase() {
        const dbName = this.getDatabaseNameToUse();

        if (await this.isDatabaseExists(dbName)) {
            await this.useDatabase(dbName);
            return;
        }

        await this.runQuery(`CREATE DATABASE ${dbName};`);
        this.addLog(t("Created the database"));
        await this.useDatabase(dbName);
    }

    async deploy() {
        let createSQL = "";
        // existing models in the database
        const existingModels = await this.getExistingModels();
        const { modelsWithRefs, modelsWithoutRefs } = this.getConfiguredModels();

        // Create tables and regular indexes
        for (let model of modelsWithoutRefs) {
            const modelName = model.name.toLowerCase();
            if (model.type !== "model" || existingModels.includes(modelName)) continue;

            createSQL += this.createModel(model);
        }

        this.addQuery(createSQL);

        if (modelsWithRefs.length > 0) {
            this.addQuery(this.createForeignKeyQuery(modelsWithRefs));
        }

        // run the query
        await this.runQuery();

        this.addLog(t("Tables created successfully"));

        // Create unique indexes and full text search indexes
        for (let model of modelsWithoutRefs) {
            if (model.type !== "model") continue;

            this.addQuery(await this.handleIndexes(model, model.fields, true));
            this.addQuery(await this.handleUniqueIndexes(model, model.fields, true));
            this.addQuery(await this.handleFullTextSearchIndexes(model, model.fields, true));
        }

        // run the query
        await this.runQuery();

        this.addLog(t("Tables' indexes created successfully"));
    }

    async redeploy() {
        const changedModels = this.getChangedModels();
        console.log("changedModels", JSON.stringify(changedModels, null, 4));
        if (!changedModels) return;

        const existingModels = (await this.getExistingModels()).map((dbName) => dbName.toLowerCase());

        const { modelsWithRefs, modelsWithoutRefs } = this.getConfiguredModels(changedModels?.added);

        // Create tables and regular indexes
        for (const model of modelsWithoutRefs) {
            const modelName = model.name.toLowerCase();
            if (model.type !== "model" || existingModels.includes(modelName)) continue;
            this.addQuery(this.createModel(model));
        }
        this.addQuery(this.createForeignKeyQuery(modelsWithRefs));

        console.log("first step", this.sqlQueries);
        await this.runQuery();
        console.log("first step end", this.sqlQueries);

        for (let updatedModel of changedModels?.updated) {
            // if the model is existing, update its name
            if (existingModels.includes(updatedModel?.oldName?.toLowerCase()))
                await this.handleRenameModel(updatedModel);

            // if the model is existing, update it
            if (existingModels.includes(updatedModel?.name?.toLowerCase())) {
                const updatedFields = updatedModel.fieldChanges.updated;

                const requiredFields = await this.handleRequiredField(updatedModel, updatedFields, true);
                this.addQuery(requiredFields);
                if (requiredFields.trim()) console.log("requiredFields", requiredFields);

                const addField = await this.handleAddFields(updatedModel, updatedModel.fieldChanges.added, true);
                this.addQuery(addField);
                if (addField.trim()) console.log("addField", addField);

                const renameField = await this.handleRenameField(updatedModel, updatedFields, true);
                this.addQuery(renameField);
                if (renameField.trim()) console.log("renameField", renameField);
<<<<<<< HEAD
=======

                const changeMaxLength = await this.handleMaxLength(updatedModel, updatedFields, true);
                this.addQuery(changeMaxLength);
                if (changeMaxLength.trim()) console.log("changeMaxLength", changeMaxLength);
>>>>>>> e4f393ed

                const handleIndexes = await this.handleIndexes(updatedModel, updatedModel.fields, true);
                this.addQuery(handleIndexes);
                if (handleIndexes.trim()) console.log("handleIndexes", handleIndexes);

                const handleUniqueIndexes = await this.handleUniqueIndexes(updatedModel, updatedModel.fields, true);
                this.addQuery(handleUniqueIndexes);
                if (handleUniqueIndexes.trim()) console.log("handleUniqueIndexes", handleUniqueIndexes);

                const handleDefaultValues = await this.handleDefaultValues(
                    updatedModel,
                    updatedModel.fieldChanges.updated,
                    true
                );
                this.addQuery(handleDefaultValues);
                if (handleDefaultValues.trim()) console.log("handleDefaultValues", handleDefaultValues);

                const handleFullTextSearchIndexes = await this.handleFullTextSearchIndexes(
                    updatedModel,
                    updatedModel.fields,
                    true
                );
                this.addQuery(handleFullTextSearchIndexes);
                if (handleFullTextSearchIndexes.trim())
                    console.log("handleFullTextSearchIndexes", handleFullTextSearchIndexes);

                const handleReferenceModelChanges = await this.handleReferenceModelChanges(
                    updatedModel,
                    updatedFields,
                    true
                );
                this.addQuery(handleReferenceModelChanges);
                if (handleReferenceModelChanges.trim())
                    console.log("handleReferenceModelChanges", handleReferenceModelChanges);
            }
        }

        this.addQuery(await this.handleModelsDrop(changedModels?.deleted, true));
        this.addQuery(await this.handleDropFields(changedModels?.updated, true));

        console.log("second step", this.sqlQueries);
        await this.runQuery();
        console.log("second step end", this.sqlQueries);
    }

    /**
     * Manage the models
     * @return {Promise<void>}
     */
    async manageModels() {
        console.log(`\n--------------- ${this.getType()} started ---------------\n`);

        if (this.getType() === "redeploy") {
            await this.redeploy();
        } else {
            await this.deploy();
        }

        console.log(`\n--------------- ${this.getType()} ended ---------------\n`);
    }

    /**
     *
     * @param {{name: string, fieldChanges: {updated:[]}}} model
     * @param {object[]} fields - array of fields
     * @param returnQuery
     * @return {Promise<string>}
     */
    async handleRenameField(model, fields, returnQuery = false) {
        let SQL = "";

        for (const field of fields) {
            if (!field.isNameChanged) continue;
            const query = await this.renameField(model.name, field.oldName, field.name, returnQuery);
            if (returnQuery) SQL += query + "\n";
        }

        if (returnQuery) return SQL;
        return this.runQuery(SQL);
    }

    async handleMaxLength(model, fields, returnQuery = false) {
        let SQL = "";
        const types = ["text", "encrypted-text"];

        for (const field of fields) {
            if (!field.isMaxLengthChanged || !types.includes(field.type)) continue;
            const query = await this.changeMaxLength(model, field, returnQuery);
            if (returnQuery) SQL += query + "\n";
        }

        if (returnQuery) return SQL;
        return this.runQuery(SQL);
    }

    /**
     *
     * @param {object} model
     * @param {object[]} fields
     * @param returnQuery
     * @return {Promise<string>}
     */
    async handleRequiredField(model, fields, returnQuery = false) {
        let SQL = "";

        for (const field of fields) {
            if (!field.isRequiredChanged) continue;
            const query = await this.setNullability(model.name, field, returnQuery);
            if (returnQuery) SQL += query + "\n";
        }

        if (returnQuery) return SQL;
        return this.runQuery(SQL);
    }

    /**
     * Returns models with and without references
     * @param {[]?} models
     * @return {{modelsWithoutRefs: object[], modelsWithRefs: object[]}}
     */
    getConfiguredModels(models) {
        const modelsWithRefs = [];
        const _models = models ?? this.getModels();
        const modelsWithoutRefs = _models.reduce((acc, curr) => {
            const withReferences = curr.fields
                .filter((field) => field.type === "reference")
                .map((field) => {
                    field.reference.modelName = this.getModelNameByIid(field?.reference?.iid);
                    return field;
                });

            const nonReferences = curr.fields.filter((field) => field.type !== "reference");

            if (nonReferences.length > 0) {
                curr.fields = nonReferences;
            }

            if (withReferences.length > 0) {
                // Structured clone is available since node v17.0
                const cloned = structuredClone(curr);
                cloned.fields = withReferences;
                modelsWithRefs.push(cloned);
            }

            acc.push(curr);
            return acc;
        }, []);

        return {
            modelsWithRefs,
            modelsWithoutRefs,
        };
    }

    /**
     * @description Delete fields from tables
     * @param {object[]} models - array of models
     * @param {boolean} returnQuery - return query or not
     * @return {Promise<void> | string}
     */
    async handleDropFields(models, returnQuery = false) {
        let SQL = "";

        for (const model of models) {
            for (const field of model.fieldChanges.deleted) {
                const query = await this.dropField(model, field, true);
                SQL += query + "\n";
            }
        }
        if (returnQuery) return SQL;

        return this.runQuery(SQL);
    }

    /**
     * @description Add fields to tables
     * @param {object} model - model object
     * @param {object[]} fields - array of fields
     * @param returnQuery
     * @return {Promise<string|[]>}
     */
    async handleAddFields(model, fields, returnQuery = false) {
        let SQL = "";
        if (fields.length === 0) return "";

        const _fields = fields
            .filter((field) => field.type !== "reference")
            .map((field) => {
                const FieldClass = fieldMap.get(field.type);

                if (!FieldClass) {
                    throw new AgnostError(t(`Field type '${field.type}' is not supported`));
                }

                return new FieldClass(field, this.getDbType());
            });

        SQL = await this.createField(model.name, _fields, returnQuery);

        const modelToCreate = structuredClone(model);
        modelToCreate.fields = model.fieldChanges.added
            .filter((field) => field.type === "reference")
            .map((field) => {
                field.reference.modelName = this.getModelNameByIid(field.reference.iid);
                return field;
            });
        // TODO: uncomment this line if it is needed
        //SQL += this.createForeignKeyQuery([modelToCreate]);

        if (returnQuery) return SQL;
        return this.runQuery(SQL);
    }

    /**
     * Delete models from database
     * @param {object[]} deletedModels
     * @param {boolean} returnQuery - return the query or run it
     * @return {Promise<void|string>}
     */
    async handleModelsDrop(deletedModels, returnQuery = false) {
        let SQL = "";
        for (const model of deletedModels) {
            const query = await this.dropModel(model, returnQuery);
            SQL += query + "\n";
        }

        if (returnQuery) return SQL;
        return this.runQuery(SQL);
    }

    /**
     * Rename the model
     * @param {object} model
     * @param {boolean} returnQuery - return query or not
     * @return {Promise<void> | string}
     */
    async handleRenameModel(model, returnQuery = false) {
        let SQL = "";
        if (!model.isNameChanged) return SQL;

        SQL = await this.renameModel(model.oldName, model.name, returnQuery);

        if (returnQuery) return SQL;
        return this.runQuery(SQL);
    }

    /**
     * Add or drop indexes from fields
     * @param {object} model - model object
     * @param {object[]} fields - array of fields
     * @param {boolean} returnQuery - return query or not
     * @return {Promise<void> | string}
     */
    async handleIndexes(model, fields, returnQuery = false) {
        let SQL = "";
        const hasNoIndexTypes = ["object-list", "object", "json", "binary", "encrypted-text", "id", "reference"];

        for (const field of fields) {
            if (hasNoIndexTypes.includes(field.type)) continue;
            let query = "";
            /** @type {Field} */
            const fieldClass = new (fieldMap.get(field.type))(field, this.getDbType());

            if (fieldClass.isIndexed()) {
                query = (await this.addIndex(model, field, returnQuery)) + "\n";
            } else {
                query = (await this.dropIndex(model, field, returnQuery)) + "\n";
            }

            if (returnQuery) SQL += query;
        }

        if (returnQuery) return SQL;
        return this.runQuery(SQL);
    }

    /**
     * Add or drop unique constraint from fields
     * @param {object} model
     * @param {object[]} fields
     * @param {boolean} returnQuery - return query or not
     * @return {Promise<void> | string}
     */
    async handleUniqueIndexes(model, fields, returnQuery = false) {
        let SQL = "";
        const hasNoIndexedFields = [
            "id",
            "object-list",
            "object",
            "binary",
            "json",
            "geo-point",
            "rich-text",
            "encrypted-text",
            "basic-values-list",
        ];

        for (const field of fields) {
            if (hasNoIndexedFields.includes(field.type)) continue;
            let query = "";

            /** @type {Field} */
            const fieldClass = new (fieldMap.get(field.type))(field, this.getDbType());
            if (fieldClass.isUnique()) {
                query = "\n" + (await this.addUniqueConstraint(model, field, returnQuery));
            } else {
                query = "\n" + (await this.dropUniqueConstraint(model, field, returnQuery));
            }

            if (returnQuery) SQL += query;
        }

        if (returnQuery) return SQL;
        return this.runQuery(SQL);
    }

    /**
     * Add or drop unique constraint from fields
     * @param {object} model
     * @param {object[]} fields
     * @param {boolean} returnQuery - return query or not
     * @return {Promise<void> | string}
     */
    async handleDefaultValues(model, fields, returnQuery = false) {
        let SQL = "";

        for (const field of fields) {
            if (!field.isDefaultValueChanged) continue;
            let query = "";
            const isBoolean = typeof field.defaultValue === "boolean";

            if (!isBoolean && !field.defaultValue) {
                query = "\n" + (await this.removeDefaultValues(model, field, returnQuery));
            } else {
                query = "\n" + (await this.addDefaultValues(model, field, returnQuery));
            }

            if (returnQuery) SQL += query;
        }

        if (returnQuery) return SQL;
        return this.runQuery(SQL);
    }

    /**
     * Add or drop foreign key from fields
     * @param {object} model
     * @param {object[]} fields
     * @param {boolean} returnQuery - return query or not
     * @return {Promise<void> | string}
     */
    async handleReferenceModelChanges(model, fields, returnQuery = false) {
        let SQL = "";

<<<<<<< HEAD
        for (const field of fields) {
            if (field.type !== "reference") continue;
            if (field?.isRefChanged || field?.isActionChanged) {
                const foreignName = SQLBaseManager.getForeignKeyName(field.iid);
                SQL += this.dropForeignKey(model.name, foreignName, returnQuery);
                SQL += "\n";
            }
=======
        const filteredFields = fields.filter(
            (field) => field.type === "reference" && (field?.isRefChanged || field?.isActionChanged)
        );

        for (const field of filteredFields) {
            const foreignName = SQLBaseManager.getForeignKeyName(field.iid);
            SQL += this.dropForeignKey(model, foreignName, returnQuery);
            SQL += "\n";
        }

        if (filteredFields.length > 0) {
            const { modelsWithRefs } = this.getConfiguredModels([model]);
            SQL += this.createForeignKeyQuery(modelsWithRefs);
>>>>>>> e4f393ed
        }

        if (returnQuery) return SQL;
        return this.runQuery(SQL);
    }

    /**
     * Add or drop full text search indexes from the table
     * @param {object} model
     * @param {object[]} fields
     * @param {boolean} returnQuery - return query or not
     * @return {Promise<void> | string}
     */
    async handleFullTextSearchIndexes(model, fields, returnQuery = false) {
        let SQL = "";

        for (const field of fields) {
            if (!["text", "rich-text"].includes(field.type)) continue;
            let query = "";

            if (field?.text?.searchable || field?.richText?.searchable) {
                query = (await this.addFullTextIndex(model, field, returnQuery)) + "\n";
            } else {
                query = (await this.dropFullTextIndex(model, field, returnQuery)) + "\n";
            }

            if (returnQuery) SQL += query;
        }

        if (returnQuery) return SQL;
        return this.runQuery(SQL);
    }

    /**
     * Create a table and with its fields for the model
     * @param {object} model
     * @param {string} model.name
     * @param {object[]} model.fields
     * @return {string}
     */
    createModel({ fields, name }) {
        const model = new Model(name, undefined, this.getSchemaName());

        for (const field of fields) {
            const FieldClass = fieldMap.get(field.type);

            if (!FieldClass) {
                throw new AgnostError(t(`Field type '${field.type}' is not supported`));
            }
            model.addField(new FieldClass(field, this.getDbType()));
        }

        return model.toString();
    }

    /**
     * Get the existing models
     * @param {string} databaseName - name of the database
     * @return {Promise<boolean>}
     */
    async isDatabaseExists(databaseName) {
        const databases = await this.getExistingDatabases();
        return databases.includes(databaseName);
    }

    /**
     * Rename the table
     * @param {string} oldName - old name of the model
     * @param {string} newName - new name of the model
     * @param {boolean} returnQuery - return the query or run it
     * @return {Promise<void> | string}
     */
    async renameModel(oldName, newName, returnQuery = false) {
        const SQL = `ALTER TABLE ${oldName} RENAME TO ${newName};`;
        if (returnQuery) return SQL;
        return this.runQuery(SQL);
    }

    /**
     * Rename the field
     * @param {string} modelName - name of the table
     * @param {string} fieldOldName - old name of the field
     * @param {string} fieldNewName - new name of the field
     * @param {boolean} returnQuery - return the query or run it
     * @return {Promise<Object|[]> | string}
     */
    async renameField(modelName, fieldOldName, fieldNewName, returnQuery = false) {
        const SQL = `ALTER TABLE ${modelName} RENAME COLUMN ${fieldOldName} TO ${fieldNewName};`;
        if (returnQuery) return SQL;
        return this.runQuery(SQL);
    }

    /**
     * @description Set the nullability of the field
     * @param modelName {string} - The name of the model
     * @param field {object} - The field to set nullability
     * @param returnQuery {boolean} - return the query or run it
     */
    setNullability(modelName, field, returnQuery = false) {}

    /**
     * Drop the field from the table
     * @param {object} model - the model object
     * @param {object} field - the field to drop
     * @param {boolean} returnQuery - return the query or run it
     * @return {Promise<Object|[]> | string}
     */
    async dropField(model, field, returnQuery = false) {
        const schema = "ALTER TABLE `{TABLE_NAME}` DROP COLUMN `{COLUMN_NAME}`;";
        const SQL = schema.replace("{TABLE_NAME}", model.name).replace("{COLUMN_NAME}", field.name);

        if (returnQuery) return SQL;
        return this.runQuery(SQL);
    }

    /**
     * Set the database name
     * @param {string} databaseName
     */
    setDatabaseName(databaseName) {
        this.databaseName = databaseName;
    }

    /**
     * @param {"redeploy"|"deploy"} type
     */
    setType(type) {
        this.type = type;
    }

    /**
     * @return {"deploy"|"redeploy"}
     */
    getType() {
        return this.type;
    }

    /**
     * Get the database name
     * @return {string}
     */
    getDatabaseName() {
        return this.databaseName;
    }

    /**
     * Add a query to the existing query
     * @param {string} query
     */
    addQuery(query) {
        this.sqlQueries.push(query);
    }

    /**
     * Reset the query
     */
    resetQuery() {
        this.sqlQueries = [];
    }

    /**
     * Set the query
     * @param {string} query
     */
    setQuery(query) {
        this.sqlQueries = [query];
    }

    /**
     * Get the model name by iid
     * @param {string} iid - id of the model
     * @return {string}
     */
    getModelNameByIid(iid) {
        return this.getModel(iid)?.name;
    }

    /**
     * Get the model by name
     * @param name
     * @return {Object}
     */
    getModelByName(name) {
        return this.getModels().find((model) => model.name === name);
    }

    /**
     * Get the query
     * @return {string}
     */
    getQuery() {
        return this.sqlQueries.filter(Boolean).join("\n");
    }

    /**
     * Run the query
     * @param {string?} query - query to run if not provided it will run the existing query
     * @return {Promise<object|[]>}
     */
    async runQuery(query) {}

    /**
     * Get the models
     * @return {Promise<string[]>}
     */
    async getExistingModels() {}

    /**
     * Get the databases
     * @return {Promise<[]>}
     */
    async getExistingDatabases() {}

    /**
     * @description Drop an index from the column
     * @param {object} model - The model object
     * @param {object} field - The field object
     * @param {boolean} returnQuery - return the query or run it
     * @return {Promise<Object|[]>}
     */
    dropIndex(model, field, returnQuery = false) {}

    /**
     * @description Add an index to the column
     * @param {object} model - The model object
     * @param {object} field - The field object
     * @param {boolean} returnQuery - return the query or run it
     * @return {Promise<Object|[]>}
     */
    addIndex(model, field, returnQuery = false) {}

    /**
     * @description Add a unique index to the column
     * @param {object} model - The model object
     * @param {object} field - The field object
     * @param {boolean} returnQuery - return the query or run it
     * @return {Promise<Object|[]>}
     */
    addUniqueConstraint(model, field, returnQuery = false) {}

    /**
     * @description Drop unique index from the column
     * @param {object} model - The model object
     * @param {object} field - The field object
     * @param {boolean} returnQuery - return the query or run it
     * @return {Promise<Object|[]>}
     */
    dropUniqueConstraint(model, field, returnQuery = false) {}

    /**
     * @description Add a full text index to the table
     * @param {object} model
     * @param {object} field
     * @param {boolean} returnQuery - return the query or run it
     * @return {Promise<Object|[]>}
     */
    addFullTextIndex(model, field, returnQuery = false) {}

    /**
     * @description Drop the full text index from the table
     * @param {object} model
     * @param {object} field
     * @param {boolean} returnQuery - return the query or run it
     * @return {Promise<Object|[]>}
     */
    dropFullTextIndex(model, field, returnQuery = false) {}

    /**
     * Create the foreign key query
     * @param {object[]} modelsWithRefs
     * @return {string}
     */
    createForeignKeyQuery(modelsWithRefs) {}

    /**
     * Drop the table
     * @param {object} model - the model object
     * @param {boolean} returnQuery - return the query or run it
     * @return {Promise<void>|string}
     */
    async dropModel(model, returnQuery = false) {}

    /**
     * @description Drop the foreign key
     * @param model {object} - the model object
     * @param foreignKeyName {string} - the foreign key name
     * @param returnQuery {boolean} - return the query or run it
     * @return {Promise<void> | string}
     */
    dropForeignKey(model, foreignKeyName, returnQuery = false) {}

    /**
     * @description Return the foreign key name
     * @param iid {string} - The field iid
     * @return {string}
     */
    static getForeignKeyName(iid) {
        return `fk_${iid.replaceAll("-", "_")}`;
    }

    /**
     * @description Return the unique index name
     * @param iid {string} - The field iid
     * @return {string}
     */
    static getUniqueIndexName(iid) {
        return `uq_${iid.replaceAll("-", "_")}`;
    }

    /**
     * @description Return the index name
     * @param iid {string} - The field iid
     * @return {string}
     */
    static getIndexName(iid) {
        return `idx_${iid.replaceAll("-", "_")}`;
    }

    /**
     * @description Return the full text index name
     * @param iid {string} - The field iid
     * @return {string}
     */
    static getFullTextIndexName(iid) {
        return `fti_${iid.replaceAll("-", "_")}`;
    }

    /**
     * @description Return the default value constraint name
     * @param iid {string} - The field iid
     * @return {string}
     */
    static getDefaultConstraintName(iid) {
        return `dc_${iid.replaceAll("-", "_")}`;
    }

    getDatabaseNameToUse() {
        return this.getAssignUniqueName()
            ? `${this.getEnvId()}_${this.getDbId()}`.replaceAll("-", "_").toLowerCase()
            : this.getDbName().toLowerCase();
    }

    /**
     * @param model {object}
     * @param field {object}
     * @param returnQuery {boolean}
     */
    addDefaultValues(model, field, returnQuery = false) {}

    /**
     * @param model {object}
     * @param field {object}
     * @param returnQuery {boolean}
     */
    removeDefaultValues(model, field, returnQuery = false) {}

    /**
     * @param model {object}
     * @param field {object}
     * @param returnQuery {boolean}
     */
    changeMaxLength(model, field, returnQuery = false) {
        const fieldClass = new (fieldMap.get(field.type))(field, this.getDbType());
        const SQL = fieldClass.changeMaxLengthQuery(model, field);

        if (returnQuery) return SQL;
        return this.runQuery(SQL);
    }

    /**
     * @param modelName {string}
     * @param fields {object[]}
     * @param returnQuery {boolean}
     */
    createField(modelName, fields, returnQuery = false) {}
}<|MERGE_RESOLUTION|>--- conflicted
+++ resolved
@@ -158,13 +158,10 @@
                 const renameField = await this.handleRenameField(updatedModel, updatedFields, true);
                 this.addQuery(renameField);
                 if (renameField.trim()) console.log("renameField", renameField);
-<<<<<<< HEAD
-=======
 
                 const changeMaxLength = await this.handleMaxLength(updatedModel, updatedFields, true);
                 this.addQuery(changeMaxLength);
                 if (changeMaxLength.trim()) console.log("changeMaxLength", changeMaxLength);
->>>>>>> e4f393ed
 
                 const handleIndexes = await this.handleIndexes(updatedModel, updatedModel.fields, true);
                 this.addQuery(handleIndexes);
@@ -519,15 +516,6 @@
     async handleReferenceModelChanges(model, fields, returnQuery = false) {
         let SQL = "";
 
-<<<<<<< HEAD
-        for (const field of fields) {
-            if (field.type !== "reference") continue;
-            if (field?.isRefChanged || field?.isActionChanged) {
-                const foreignName = SQLBaseManager.getForeignKeyName(field.iid);
-                SQL += this.dropForeignKey(model.name, foreignName, returnQuery);
-                SQL += "\n";
-            }
-=======
         const filteredFields = fields.filter(
             (field) => field.type === "reference" && (field?.isRefChanged || field?.isActionChanged)
         );
@@ -541,7 +529,6 @@
         if (filteredFields.length > 0) {
             const { modelsWithRefs } = this.getConfiguredModels([model]);
             SQL += this.createForeignKeyQuery(modelsWithRefs);
->>>>>>> e4f393ed
         }
 
         if (returnQuery) return SQL;
