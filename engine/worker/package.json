{
   "name": "engine-core",
<<<<<<< HEAD
   "version": "v1.0.26",
=======
   "version": "v1.0.28",
>>>>>>> f7a15dd9
   "description": "Engine core api server",
   "main": "server.js",
   "type": "module",
   "scripts": {
      "prod": "NODE_ENV=production node server",
      "dev": "NODE_ENV=development nodemon server"
   },
   "author": "Ümit Çakmak",
   "license": "ISC",
   "dependencies": {
      "@kubernetes/client-node": "0.18.1",
      "amqplib": "0.10.3",
      "axios": "1.3.3",
      "config": "3.3.9",
      "cors": "2.8.5",
      "crypto-js": "4.1.1",
      "express": "4.18.2",
      "helmet": "6.0.1",
      "i18n": "0.15.1",
      "mongodb": "5.1.0",
      "mssql": "9.1.1",
      "mysql2": "^3.6.2",
      "nanoid": "4.0.1",
      "nocache": "3.0.4",
      "pg": "8.10.0",
      "rate-limiter-flexible": "2.4.1",
      "redis": "3.1.2",
      "response-time": "2.3.2",
      "socket.io-client": "4.6.1",
      "ua-parser-js": "1.0.33",
      "winston": "3.8.2",
      "winston-transport": "4.5.0"
   },
   "devDependencies": {
      "nodemon": "2.0.20"
   }
}<|MERGE_RESOLUTION|>--- conflicted
+++ resolved
@@ -1,10 +1,6 @@
 {
    "name": "engine-core",
-<<<<<<< HEAD
-   "version": "v1.0.26",
-=======
    "version": "v1.0.28",
->>>>>>> f7a15dd9
    "description": "Engine core api server",
    "main": "server.js",
    "type": "module",
