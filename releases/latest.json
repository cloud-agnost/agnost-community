{
<<<<<<< HEAD
   "release": "v1.0.48",
   "modules": {
      "engine-core": "v1.0.18",
      "engine-monitor": "v1.0.10",
      "engine-realtime": "v1.0.5",
      "engine-scheduler": "v1.0.6",
      "engine-worker": "v1.0.26",
      "platform-core": "v1.0.30",
=======
   "release": "v1.0.53",
   "modules": {
      "engine-core": "v1.0.21",
      "engine-monitor": "v1.0.10",
      "engine-realtime": "v1.0.5",
      "engine-scheduler": "v1.0.6",
      "engine-worker": "v1.0.28",
      "platform-core": "v1.0.32",
>>>>>>> f7a15dd9
      "platform-sync": "v1.0.6",
      "platform-worker": "v1.0.7",
      "studio": "v1.0.20"
   }
}<|MERGE_RESOLUTION|>--- conflicted
+++ resolved
@@ -1,14 +1,4 @@
 {
-<<<<<<< HEAD
-   "release": "v1.0.48",
-   "modules": {
-      "engine-core": "v1.0.18",
-      "engine-monitor": "v1.0.10",
-      "engine-realtime": "v1.0.5",
-      "engine-scheduler": "v1.0.6",
-      "engine-worker": "v1.0.26",
-      "platform-core": "v1.0.30",
-=======
    "release": "v1.0.53",
    "modules": {
       "engine-core": "v1.0.21",
@@ -17,7 +7,6 @@
       "engine-scheduler": "v1.0.6",
       "engine-worker": "v1.0.28",
       "platform-core": "v1.0.32",
->>>>>>> f7a15dd9
       "platform-sync": "v1.0.6",
       "platform-worker": "v1.0.7",
       "studio": "v1.0.20"
