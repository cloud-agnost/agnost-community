import axios from "axios";
import express from "express";
import auditCtrl from "../controllers/audit.js";
import cntrCtrl from "../controllers/container.js";
import { authSession } from "../middlewares/authSession.js";
import { checkContentType } from "../middlewares/contentType.js";
import { validateOrg } from "../middlewares/validateOrg.js";
import { validateProject } from "../middlewares/validateProject.js";
import { validateProjectEnvironment } from "../middlewares/validateProjectEnvironment.js";
import { validateContainer } from "../middlewares/validateContainer.js";
import { authorizeProjectAction } from "../middlewares/authorizeProjectAction.js";
import { validateGitOps } from "../middlewares/validateGitOps.js";
import { applyRules } from "../schemas/container.js";
import { validate } from "../middlewares/validate.js";
import { handleError } from "../schemas/platformError.js";

const router = express.Router({ mergeParams: true });

/*
@route      /v1/org/:orgId/project/:projectId/env/:envId/containers
@method     GET
@desc       Get all containers of a project environment
@access     private
*/
router.get(
<<<<<<< HEAD
  "/",
  authSession,
  validateGitOps,
  validateOrg,
  validateProject,
  validateProjectEnvironment,
  authorizeProjectAction("project.container.view"),
  async (req, res) => {
    try {
      const { environment } = req;
      const { search, sortBy, sortDir } = req.query;

      let query = { environmentId: environment._id };
      if (search) {
        query.name = {
          $regex: helper.escapeStringRegexp(search),
          $options: "i",
        };
      }

      let sort = {};
      if (sortBy && sortDir) {
        sort[sortBy] = sortDir;
      } else sort = { createdAt: "desc" };

      console.log(query, sort);

      let containers = await cntrCtrl.getManyByQuery(query, {
        sort,
      });

      res.json(containers);
    } catch (err) {
      handleError(req, res, err);
    }
  }
=======
	"/",
	authSession,
	validateGitOps,
	validateOrg,
	validateProject,
	validateProjectEnvironment,
	authorizeProjectAction("project.container.view"),
	async (req, res) => {
		try {
			const { environment } = req;
			const { search, sortBy, sortDir } = req.query;

			let query = { environmentId: environment._id };
			if (search) {
				query.name = {
					$regex: helper.escapeStringRegexp(search),
					$options: "i",
				};
			}

			let sort = {};
			if (sortBy && sortDir) {
				sort[sortBy] = sortDir;
			} else sort = { createdAt: "desc" };

			let containers = await cntrCtrl.getManyByQuery(query, {
				sort,
			});

			res.json(containers);
		} catch (err) {
			handleError(req, res, err);
		}
	}
>>>>>>> 5ed44acb
);

/*
@route      /v1/org/:orgId/project/:projectId/env/:envId/containers
@method     POST
@desc       Creates a new container in project environment
@access     private
*/
router.post(
  "/",
  checkContentType,
  authSession,
  validateGitOps,
  validateOrg,
  validateProject,
  validateProjectEnvironment,
  authorizeProjectAction("project.container.create"),
  applyRules("create"),
  validate,
  async (req, res) => {
    const session = await cntrCtrl.startSession();

    try {
      let prefix = "cnt";
      const { org, project, environment, body, user } = req;
      // Sanitize values
      switch (body.type) {
        case "deployment":
          prefix = "dpl";
          break;
        case "stateful set":
          prefix = "sts";
          break;
        case "cron job":
          prefix = "crj";
          break;
        case "knative service":
          prefix = "kns";
          break;
        default:
          break;
      }

      const containerId = helper.generateId();
      const container = await cntrCtrl.create(
        {
          ...body,
          _id: containerId,
          orgId: org._id,
          projectId: project._id,
          environmentId: environment._id,
          iid: helper.generateSlug(prefix),
          createdBy: user._id,
        },
        { session, cacheKey: containerId }
      );

      // Create the container in the Kubernetes cluster
      await axios.post(
        helper.getWorkerUrl() + "/v1/cicd/container",
        { container, environment, action: "create" },
        {
          headers: {
            Authorization: process.env.ACCESS_TOKEN,
            "Content-Type": "application/json",
          },
        }
      );

      // Commit the database transaction
      await cntrCtrl.commit(session);

      res.json(container);

      // Log action
      auditCtrl.logAndNotify(
        environment._id,
        user,
        "org.project.environment.container",
        "create",
        t("Created new '%s' named '%s'", body.type, body.name),
        container,
        {
          orgId: org._id,
          projectId: project._id,
          environmentId: environment._id,
          containerId: container._id,
        }
      );
    } catch (err) {
      await cntrCtrl.rollback(session);
      handleError(req, res, err);
    }
  }
);

/*
@route      /v1/org/:orgId/project/:projectId/env/:envId/containers/:containerId
@method     GET
@desc       Returns data about a specific container
@access     private
*/
router.get(
  "/:containerId",
  checkContentType,
  authSession,
  validateGitOps,
  validateOrg,
  validateProject,
  validateProjectEnvironment,
  validateContainer,
  authorizeProjectAction("project.container.view"),
  async (req, res) => {
    try {
      const { container } = req;

      res.json(container);
    } catch (err) {
      handleError(req, res, err);
    }
  }
);

/*
@route      /v1/org/:orgId/project/:projectId/env/:envId/containers/:containerId
@method     PUT
@desc       Updates the container properties
@access     private
*/
router.put(
<<<<<<< HEAD
  "/:containerId",
  checkContentType,
  authSession,
  validateGitOps,
  validateOrg,
  validateProject,
  validateProjectEnvironment,
  validateContainer,
  authorizeProjectAction("project.container.update"),
  applyRules("update"),
  validate,
  async (req, res) => {
    const session = await cntrCtrl.startSession();

    try {
      const { org, project, environment, container, body, user } = req;
      // If there already a port number assignment then use it otherwise generate a new one
      body.networking.tcpProxy.publicPort =
        container.networking.tcpProxy.publicPort ??
        (await helper.getNewTCPPortNumber());

      // Once accesss mode for storage is set, it cannot be changed
      if (
        container.storageConfig.enabled === true &&
        body.storageConfig.enabled === true
      ) {
        body.storageConfig.accessModes = container.storageConfig.accessModes;
      }

      const updatedContainer = await cntrCtrl.updateOneById(
        container._id,
        {
          ...body,
          updatedBy: user._id,
        },
        {},
        {
          session,
          cacheKey: container._id,
        }
      );

      // Deletes the container in the Kubernetes cluster
      await axios.post(
        helper.getWorkerUrl() + "/v1/cicd/container",
        {
          container: updatedContainer,
          environment,
          changes: {
            containerPort:
              container.networking.containerPort !==
              updatedContainer.networking.containerPort,
            customDomain:
              container.networking.customDomain.domain !==
              updatedContainer.networking.customDomain.domain,
          },
          action: "update",
        },
        {
          headers: {
            Authorization: process.env.ACCESS_TOKEN,
            "Content-Type": "application/json",
          },
        }
      );

      // Commit the database transaction
      await cntrCtrl.commit(session);

      res.json(updatedContainer);

      // Log action
      auditCtrl.logAndNotify(
        environment._id,
        user,
        "org.project.environment.container",
        "update",
        t("Updated '%s' named '%s'", body.type, body.name),
        container,
        {
          orgId: org._id,
          projectId: project._id,
          environmentId: environment._id,
          containerId: container._id,
        }
      );
    } catch (err) {
      await cntrCtrl.rollback(session);
      handleError(req, res, err);
    }
  }
=======
	"/:containerId",
	checkContentType,
	authSession,
	validateGitOps,
	validateOrg,
	validateProject,
	validateProjectEnvironment,
	validateContainer,
	authorizeProjectAction("project.container.update"),
	applyRules("update"),
	validate,
	async (req, res) => {
		const session = await cntrCtrl.startSession();

		try {
			const { org, project, environment, container, body, user } = req;

			// Remove the data that cannot be updated
			delete body._id;
			delete body.iid;
			delete body.orgId;
			delete body.projectId;
			delete body.environmentId;
			delete body.type;
			delete body.createdBy;
			delete body.createdAt;
			delete body.updatedAt;
			delete body.updatedBy;

			// We do not support update for following values yet, make sure they are not updated
			if (container.cronJobConfig && body.cronJobConfig) {
				body.cronJobConfig.successfulJobsHistoryLimit =
					container.cronJobConfig.successfulJobsHistoryLimit;
				body.cronJobConfig.failedJobsHistoryLimit =
					container.cronJobConfig.failedJobsHistoryLimit;
			}
			// We do not support update for following values yet, make sure they are not updated
			if (container.statefulSetConfig && body.statefulSetConfig) {
				body.statefulSetConfig.strategy = container.statefulSetConfig.strategy;
				body.statefulSetConfig.rollingUpdate =
					container.statefulSetConfig.rollingUpdate;
				body.statefulSetConfig.revisionHistoryLimit =
					container.statefulSetConfig.revisionHistoryLimit;
				body.statefulSetConfig.podManagementPolicy =
					container.statefulSetConfig.podManagementPolicy;
			}

			if (container.deploymentConfig && body.deploymentConfig) {
				body.deploymentConfig.strategy = container.deploymentConfig.strategy;
				body.deploymentConfig.rollingUpdate =
					container.deploymentConfig.rollingUpdate;
				body.deploymentConfig.revisionHistoryLimit =
					container.deploymentConfig.revisionHistoryLimit;
			}

			if (container.knativeConfig && body.knativeConfig) {
				body.knativeConfig.revisionHistoryLimit =
					container.knativeConfig.revisionHistoryLimit;
			}

			if (container.type !== "cron job") {
				// If there already a port number assignment then use it otherwise generate a new one
				body.networking.tcpProxy.publicPort =
					container.networking.tcpProxy.publicPort ??
					(await helper.getNewTCPPortNumber());
			}

			// Once a stateful set is created, some storage properties cannot be changed
			if (container.type === "stateful set") {
				body.storageConfig.enabled = container.storageConfig.enabled;
				body.storageConfig.accessModes = container.storageConfig.accessModes;
			} else {
				// Once accesss mode for storage is set, it cannot be changed
				if (
					container.storageConfig.enabled === true &&
					body.storageConfig.enabled === true
				) {
					body.storageConfig.accessModes = container.storageConfig.accessModes;
				}
			}

			const updatedContainer = await cntrCtrl.updateOneById(
				container._id,
				{
					...body,
					updatedBy: user._id,
				},
				{},
				{
					session,
					cacheKey: container._id,
				}
			);

			// Deletes the container in the Kubernetes cluster
			await axios.post(
				helper.getWorkerUrl() + "/v1/cicd/container",
				{
					container: updatedContainer,
					environment,
					changes: {
						containerPort:
							container.networking.containerPort !==
							updatedContainer.networking.containerPort,
						customDomain:
							container.networking.customDomain.domain !==
							updatedContainer.networking.customDomain.domain,
					},
					action: "update",
				},
				{
					headers: {
						Authorization: process.env.ACCESS_TOKEN,
						"Content-Type": "application/json",
					},
				}
			);

			// Commit the database transaction
			await cntrCtrl.commit(session);

			res.json(updatedContainer);

			// Log action
			auditCtrl.logAndNotify(
				environment._id,
				user,
				"org.project.environment.container",
				"update",
				t("Updated '%s' named '%s'", body.type, body.name),
				container,
				{
					orgId: org._id,
					projectId: project._id,
					environmentId: environment._id,
					containerId: container._id,
				}
			);
		} catch (err) {
			await cntrCtrl.rollback(session);
			handleError(req, res, err);
		}
	}
>>>>>>> 5ed44acb
);

/*
@route      /v1/org/:orgId/project/:projectId/env/:envId/containers/:containerId
@method     PIT
@desc       Deletes the container
@access     private
*/
router.delete(
  "/:containerId",
  checkContentType,
  authSession,
  validateGitOps,
  validateOrg,
  validateProject,
  validateProjectEnvironment,
  validateContainer,
  authorizeProjectAction("project.container.delete"),
  async (req, res) => {
    const session = await cntrCtrl.startSession();

    try {
      const { org, project, environment, container, body, user } = req;
      await cntrCtrl.deleteOneById(container._id, {
        session,
        cacheKey: container._id,
      });

      // Deletes the container in the Kubernetes cluster
      await axios.post(
        helper.getWorkerUrl() + "/v1/cicd/container",
        { container, environment, action: "delete" },
        {
          headers: {
            Authorization: process.env.ACCESS_TOKEN,
            "Content-Type": "application/json",
          },
        }
      );

      // Commit the database transaction
      await cntrCtrl.commit(session);

      res.json();

      // Log action
      auditCtrl.logAndNotify(
        environment._id,
        user,
        "org.project.environment.container",
        "delete",
        t("Deleted '%s' named '%s'", body.type, body.name),
        {},
        {
          orgId: org._id,
          projectId: project._id,
          environmentId: environment._id,
          containerId: container._id,
        }
      );
    } catch (err) {
      await cntrCtrl.rollback(session);
      handleError(req, res, err);
    }
  }
);

/*
@route      /v1/org/:orgId/project/:projectId/env/:envId/containers/:containerId/pods
@method     GET
@desc       Returns container pods
@access     private
*/
router.get(
  "/:containerId/pods",
  authSession,
  validateGitOps,
  validateOrg,
  validateProject,
  validateProjectEnvironment,
  validateContainer,
  authorizeProjectAction("project.container.view"),
  async (req, res) => {
    try {
      const { container, environment } = req;
      const result = await axios.post(
        helper.getWorkerUrl() + "/v1/cicd/container/pods",
        { container, environment },
        {
          headers: {
            Authorization: process.env.ACCESS_TOKEN,
            "Content-Type": "application/json",
          },
        }
      );

      res.json(result.data.payload);
    } catch (err) {
      handleError(req, res, err);
    }
  }
);

/*
@route      /v1/org/:orgId/project/:projectId/env/:envId/containers/:containerId/events
@method     GET
@desc       Returns container events
@access     private
*/
router.get(
  "/:containerId/events",

  authSession,
  validateGitOps,
  validateOrg,
  validateProject,
  validateProjectEnvironment,
  validateContainer,
  authorizeProjectAction("project.container.view"),
  async (req, res) => {
    try {
      const { container, environment } = req;
      const result = await axios.post(
        helper.getWorkerUrl() + "/v1/cicd/container/events",
        { container, environment },
        {
          headers: {
            Authorization: process.env.ACCESS_TOKEN,
            "Content-Type": "application/json",
          },
        }
      );

      res.json(result.data.payload);
    } catch (err) {
      handleError(req, res, err);
    }
  }
);

/*
@route      /v1/org/:orgId/project/:projectId/env/:envId/containers/:containerId/logs
@method     GET
@desc       Returns container logs
@access     private
*/
router.get(
  "/:containerId/logs",
  authSession,
  validateGitOps,
  validateOrg,
  validateProject,
  validateProjectEnvironment,
  validateContainer,
  authorizeProjectAction("project.container.view"),
  async (req, res) => {
    try {
      const { container, environment } = req;
      const result = await axios.post(
        helper.getWorkerUrl() + "/v1/cicd/container/logs",
        { container, environment },
        {
          headers: {
            Authorization: process.env.ACCESS_TOKEN,
            "Content-Type": "application/json",
          },
        }
      );

      res.json(result.data.payload);
    } catch (err) {
      handleError(req, res, err);
    }
  }
);

export default router;<|MERGE_RESOLUTION|>--- conflicted
+++ resolved
@@ -23,7 +23,6 @@
 @access     private
 */
 router.get(
-<<<<<<< HEAD
   "/",
   authSession,
   validateGitOps,
@@ -49,8 +48,6 @@
         sort[sortBy] = sortDir;
       } else sort = { createdAt: "desc" };
 
-      console.log(query, sort);
-
       let containers = await cntrCtrl.getManyByQuery(query, {
         sort,
       });
@@ -60,42 +57,6 @@
       handleError(req, res, err);
     }
   }
-=======
-	"/",
-	authSession,
-	validateGitOps,
-	validateOrg,
-	validateProject,
-	validateProjectEnvironment,
-	authorizeProjectAction("project.container.view"),
-	async (req, res) => {
-		try {
-			const { environment } = req;
-			const { search, sortBy, sortDir } = req.query;
-
-			let query = { environmentId: environment._id };
-			if (search) {
-				query.name = {
-					$regex: helper.escapeStringRegexp(search),
-					$options: "i",
-				};
-			}
-
-			let sort = {};
-			if (sortBy && sortDir) {
-				sort[sortBy] = sortDir;
-			} else sort = { createdAt: "desc" };
-
-			let containers = await cntrCtrl.getManyByQuery(query, {
-				sort,
-			});
-
-			res.json(containers);
-		} catch (err) {
-			handleError(req, res, err);
-		}
-	}
->>>>>>> 5ed44acb
 );
 
 /*
@@ -226,7 +187,6 @@
 @access     private
 */
 router.put(
-<<<<<<< HEAD
   "/:containerId",
   checkContentType,
   authSession,
@@ -243,17 +203,69 @@
 
     try {
       const { org, project, environment, container, body, user } = req;
-      // If there already a port number assignment then use it otherwise generate a new one
-      body.networking.tcpProxy.publicPort =
-        container.networking.tcpProxy.publicPort ??
-        (await helper.getNewTCPPortNumber());
-
-      // Once accesss mode for storage is set, it cannot be changed
-      if (
-        container.storageConfig.enabled === true &&
-        body.storageConfig.enabled === true
-      ) {
+
+      // Remove the data that cannot be updated
+      delete body._id;
+      delete body.iid;
+      delete body.orgId;
+      delete body.projectId;
+      delete body.environmentId;
+      delete body.type;
+      delete body.createdBy;
+      delete body.createdAt;
+      delete body.updatedAt;
+      delete body.updatedBy;
+
+      // We do not support update for following values yet, make sure they are not updated
+      if (container.cronJobConfig && body.cronJobConfig) {
+        body.cronJobConfig.successfulJobsHistoryLimit =
+          container.cronJobConfig.successfulJobsHistoryLimit;
+        body.cronJobConfig.failedJobsHistoryLimit =
+          container.cronJobConfig.failedJobsHistoryLimit;
+      }
+      // We do not support update for following values yet, make sure they are not updated
+      if (container.statefulSetConfig && body.statefulSetConfig) {
+        body.statefulSetConfig.strategy = container.statefulSetConfig.strategy;
+        body.statefulSetConfig.rollingUpdate =
+          container.statefulSetConfig.rollingUpdate;
+        body.statefulSetConfig.revisionHistoryLimit =
+          container.statefulSetConfig.revisionHistoryLimit;
+        body.statefulSetConfig.podManagementPolicy =
+          container.statefulSetConfig.podManagementPolicy;
+      }
+
+      if (container.deploymentConfig && body.deploymentConfig) {
+        body.deploymentConfig.strategy = container.deploymentConfig.strategy;
+        body.deploymentConfig.rollingUpdate =
+          container.deploymentConfig.rollingUpdate;
+        body.deploymentConfig.revisionHistoryLimit =
+          container.deploymentConfig.revisionHistoryLimit;
+      }
+
+      if (container.knativeConfig && body.knativeConfig) {
+        body.knativeConfig.revisionHistoryLimit =
+          container.knativeConfig.revisionHistoryLimit;
+      }
+
+      if (container.type !== "cron job") {
+        // If there already a port number assignment then use it otherwise generate a new one
+        body.networking.tcpProxy.publicPort =
+          container.networking.tcpProxy.publicPort ??
+          (await helper.getNewTCPPortNumber());
+      }
+
+      // Once a stateful set is created, some storage properties cannot be changed
+      if (container.type === "stateful set") {
+        body.storageConfig.enabled = container.storageConfig.enabled;
         body.storageConfig.accessModes = container.storageConfig.accessModes;
+      } else {
+        // Once accesss mode for storage is set, it cannot be changed
+        if (
+          container.storageConfig.enabled === true &&
+          body.storageConfig.enabled === true
+        ) {
+          body.storageConfig.accessModes = container.storageConfig.accessModes;
+        }
       }
 
       const updatedContainer = await cntrCtrl.updateOneById(
@@ -318,151 +330,6 @@
       handleError(req, res, err);
     }
   }
-=======
-	"/:containerId",
-	checkContentType,
-	authSession,
-	validateGitOps,
-	validateOrg,
-	validateProject,
-	validateProjectEnvironment,
-	validateContainer,
-	authorizeProjectAction("project.container.update"),
-	applyRules("update"),
-	validate,
-	async (req, res) => {
-		const session = await cntrCtrl.startSession();
-
-		try {
-			const { org, project, environment, container, body, user } = req;
-
-			// Remove the data that cannot be updated
-			delete body._id;
-			delete body.iid;
-			delete body.orgId;
-			delete body.projectId;
-			delete body.environmentId;
-			delete body.type;
-			delete body.createdBy;
-			delete body.createdAt;
-			delete body.updatedAt;
-			delete body.updatedBy;
-
-			// We do not support update for following values yet, make sure they are not updated
-			if (container.cronJobConfig && body.cronJobConfig) {
-				body.cronJobConfig.successfulJobsHistoryLimit =
-					container.cronJobConfig.successfulJobsHistoryLimit;
-				body.cronJobConfig.failedJobsHistoryLimit =
-					container.cronJobConfig.failedJobsHistoryLimit;
-			}
-			// We do not support update for following values yet, make sure they are not updated
-			if (container.statefulSetConfig && body.statefulSetConfig) {
-				body.statefulSetConfig.strategy = container.statefulSetConfig.strategy;
-				body.statefulSetConfig.rollingUpdate =
-					container.statefulSetConfig.rollingUpdate;
-				body.statefulSetConfig.revisionHistoryLimit =
-					container.statefulSetConfig.revisionHistoryLimit;
-				body.statefulSetConfig.podManagementPolicy =
-					container.statefulSetConfig.podManagementPolicy;
-			}
-
-			if (container.deploymentConfig && body.deploymentConfig) {
-				body.deploymentConfig.strategy = container.deploymentConfig.strategy;
-				body.deploymentConfig.rollingUpdate =
-					container.deploymentConfig.rollingUpdate;
-				body.deploymentConfig.revisionHistoryLimit =
-					container.deploymentConfig.revisionHistoryLimit;
-			}
-
-			if (container.knativeConfig && body.knativeConfig) {
-				body.knativeConfig.revisionHistoryLimit =
-					container.knativeConfig.revisionHistoryLimit;
-			}
-
-			if (container.type !== "cron job") {
-				// If there already a port number assignment then use it otherwise generate a new one
-				body.networking.tcpProxy.publicPort =
-					container.networking.tcpProxy.publicPort ??
-					(await helper.getNewTCPPortNumber());
-			}
-
-			// Once a stateful set is created, some storage properties cannot be changed
-			if (container.type === "stateful set") {
-				body.storageConfig.enabled = container.storageConfig.enabled;
-				body.storageConfig.accessModes = container.storageConfig.accessModes;
-			} else {
-				// Once accesss mode for storage is set, it cannot be changed
-				if (
-					container.storageConfig.enabled === true &&
-					body.storageConfig.enabled === true
-				) {
-					body.storageConfig.accessModes = container.storageConfig.accessModes;
-				}
-			}
-
-			const updatedContainer = await cntrCtrl.updateOneById(
-				container._id,
-				{
-					...body,
-					updatedBy: user._id,
-				},
-				{},
-				{
-					session,
-					cacheKey: container._id,
-				}
-			);
-
-			// Deletes the container in the Kubernetes cluster
-			await axios.post(
-				helper.getWorkerUrl() + "/v1/cicd/container",
-				{
-					container: updatedContainer,
-					environment,
-					changes: {
-						containerPort:
-							container.networking.containerPort !==
-							updatedContainer.networking.containerPort,
-						customDomain:
-							container.networking.customDomain.domain !==
-							updatedContainer.networking.customDomain.domain,
-					},
-					action: "update",
-				},
-				{
-					headers: {
-						Authorization: process.env.ACCESS_TOKEN,
-						"Content-Type": "application/json",
-					},
-				}
-			);
-
-			// Commit the database transaction
-			await cntrCtrl.commit(session);
-
-			res.json(updatedContainer);
-
-			// Log action
-			auditCtrl.logAndNotify(
-				environment._id,
-				user,
-				"org.project.environment.container",
-				"update",
-				t("Updated '%s' named '%s'", body.type, body.name),
-				container,
-				{
-					orgId: org._id,
-					projectId: project._id,
-					environmentId: environment._id,
-					containerId: container._id,
-				}
-			);
-		} catch (err) {
-			await cntrCtrl.rollback(session);
-			handleError(req, res, err);
-		}
-	}
->>>>>>> 5ed44acb
 );
 
 /*
