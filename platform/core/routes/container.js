--- conflicted
+++ resolved
@@ -67,7 +67,6 @@
 @access     private
 */
 router.post(
-<<<<<<< HEAD
   "/",
   checkContentType,
   authSession,
@@ -84,6 +83,12 @@
     try {
       let prefix = "cnt";
       const { org, project, environment, gitProvider, body, user } = req;
+
+      // Remove the data that cannot be updated
+      delete body.status;
+      delete body.pipelineStatus;
+      delete body.updatedBy;
+
       // Sanitize values
       switch (body.type) {
         case "deployment":
@@ -150,96 +155,6 @@
       handleError(req, res, err);
     }
   }
-=======
-	"/",
-	checkContentType,
-	authSession,
-	validateGitOps,
-	validateOrg,
-	validateProject,
-	validateProjectEnvironment,
-	authorizeProjectAction("project.container.create"),
-	applyRules("create"),
-	validate,
-	async (req, res) => {
-		// We do not create a session here because the engine-worker send back the webhookid for the build pipeline
-		const containerId = helper.generateId();
-		try {
-			let prefix = "cnt";
-			const { org, project, environment, gitProvider, body, user } = req;
-
-			// Remove the data that cannot be updated
-			delete body.status;
-			delete body.pipelineStatus;
-			delete body.updatedBy;
-
-			// Sanitize values
-			switch (body.type) {
-				case "deployment":
-					prefix = "dpl";
-					break;
-				case "stateful set":
-					prefix = "sts";
-					break;
-				case "cron job":
-					prefix = "crj";
-					break;
-				case "knative service":
-					prefix = "kns";
-					break;
-				default:
-					break;
-			}
-
-			const container = await cntrCtrl.create(
-				{
-					...body,
-					_id: containerId,
-					orgId: org._id,
-					projectId: project._id,
-					environmentId: environment._id,
-					iid: helper.generateSlug(prefix),
-					createdBy: user._id,
-				},
-				{ cacheKey: containerId }
-			);
-
-			// Create the container in the Kubernetes cluster
-			await axios.post(
-				helper.getWorkerUrl() + "/v1/cicd/container",
-				{ container, environment, gitProvider, action: "create" },
-				{
-					headers: {
-						Authorization: process.env.ACCESS_TOKEN,
-						"Content-Type": "application/json",
-					},
-				}
-			);
-
-			res.json(container);
-
-			// Log action
-			auditCtrl.logAndNotify(
-				environment._id,
-				user,
-				"org.project.environment.container",
-				"create",
-				t("Created new '%s' named '%s'", body.type, body.name),
-				container,
-				{
-					orgId: org._id,
-					projectId: project._id,
-					environmentId: environment._id,
-					containerId: container._id,
-				}
-			);
-		} catch (err) {
-			// Clean up
-			await cntrCtrl.deleteOneById(containerId, { cacheKey: containerId });
-			handleError(req, res, err);
-		}
-	}
->>>>>>> 694a8702
 );
 
 /*
@@ -276,7 +191,6 @@
 @access     private
 */
 router.put(
-<<<<<<< HEAD
   "/:containerId",
   checkContentType,
   authSession,
@@ -302,6 +216,8 @@
       delete body.projectId;
       delete body.environmentId;
       delete body.type;
+      delete body.status;
+      delete body.pipelineStatus;
       delete body.createdBy;
       delete body.createdAt;
       delete body.updatedAt;
@@ -361,6 +277,8 @@
           body.storageConfig.accessModes = container.storageConfig.accessModes;
         }
       }
+
+      if (!body.repo.connected) body.pipelineStatus = "Disconnected";
 
       const updatedContainer = await cntrCtrl.updateOneById(
         container._id,
@@ -397,8 +315,8 @@
               container.repo.branch !== updatedContainer.repo.branch ||
               container.repo.path !== updatedContainer.repo.path ||
               container.repo.dockerfile !== updatedContainer.repo.dockerfile ||
-              container.repo.gitProviderId.toString() !==
-                updatedContainer.repo.gitProviderId.toString(),
+              container.repo.gitProviderId?.toString() !==
+                updatedContainer.repo.gitProviderId?.toString(),
           },
           action: "update",
         },
@@ -435,170 +353,6 @@
       handleError(req, res, err);
     }
   }
-=======
-	"/:containerId",
-	checkContentType,
-	authSession,
-	validateGitOps,
-	validateOrg,
-	validateProject,
-	validateProjectEnvironment,
-	validateContainer,
-	authorizeProjectAction("project.container.update"),
-	applyRules("update"),
-	validate,
-	async (req, res) => {
-		const session = await cntrCtrl.startSession();
-
-		try {
-			const { org, project, environment, container, gitProvider, body, user } =
-				req;
-
-			// Remove the data that cannot be updated
-			delete body._id;
-			delete body.iid;
-			delete body.orgId;
-			delete body.projectId;
-			delete body.environmentId;
-			delete body.type;
-			delete body.status;
-			delete body.pipelineStatus;
-			delete body.createdBy;
-			delete body.createdAt;
-			delete body.updatedAt;
-			delete body.updatedBy;
-
-			// We do not support update for following values yet, make sure they are not updated
-			if (container.cronJobConfig && body.cronJobConfig) {
-				body.cronJobConfig.successfulJobsHistoryLimit =
-					container.cronJobConfig.successfulJobsHistoryLimit;
-				body.cronJobConfig.failedJobsHistoryLimit =
-					container.cronJobConfig.failedJobsHistoryLimit;
-			}
-			// We do not support update for following values yet, make sure they are not updated
-			if (container.statefulSetConfig && body.statefulSetConfig) {
-				body.statefulSetConfig.strategy = container.statefulSetConfig.strategy;
-				body.statefulSetConfig.rollingUpdate =
-					container.statefulSetConfig.rollingUpdate;
-				body.statefulSetConfig.revisionHistoryLimit =
-					container.statefulSetConfig.revisionHistoryLimit;
-				body.statefulSetConfig.podManagementPolicy =
-					container.statefulSetConfig.podManagementPolicy;
-			}
-
-			if (container.deploymentConfig && body.deploymentConfig) {
-				body.deploymentConfig.strategy = container.deploymentConfig.strategy;
-				body.deploymentConfig.rollingUpdate =
-					container.deploymentConfig.rollingUpdate;
-				body.deploymentConfig.revisionHistoryLimit =
-					container.deploymentConfig.revisionHistoryLimit;
-			}
-
-			if (container.knativeConfig && body.knativeConfig) {
-				body.knativeConfig.revisionHistoryLimit =
-					container.knativeConfig.revisionHistoryLimit;
-			}
-
-			if (
-				container.type !== "cron job" &&
-				container.type !== "knative service"
-			) {
-				// If there already a port number assignment then use it otherwise generate a new one
-				body.networking.tcpProxy.publicPort =
-					container.networking.tcpProxy.publicPort ??
-					(await helper.getNewTCPPortNumber());
-			}
-
-			// Once a stateful set is created, some storage properties cannot be changed
-			if (container.type === "stateful set") {
-				body.storageConfig.enabled = container.storageConfig.enabled;
-				body.storageConfig.accessModes = container.storageConfig.accessModes;
-			} else {
-				// Once accesss mode for storage is set, it cannot be changed
-				if (
-					container.storageConfig.enabled === true &&
-					body.storageConfig.enabled === true
-				) {
-					body.storageConfig.accessModes = container.storageConfig.accessModes;
-				}
-			}
-
-			if (!body.repo.connected) body.pipelineStatus = "Disconnected";
-
-			const updatedContainer = await cntrCtrl.updateOneById(
-				container._id,
-				{
-					...body,
-					updatedBy: user._id,
-				},
-				{},
-				{
-					session,
-					cacheKey: container._id,
-				}
-			);
-
-			// Deletes the container in the Kubernetes cluster
-			await axios.post(
-				helper.getWorkerUrl() + "/v1/cicd/container",
-				{
-					container: updatedContainer,
-					environment,
-					gitProvider,
-					changes: {
-						containerPort:
-							container.networking.containerPort !==
-							updatedContainer.networking.containerPort,
-						customDomain:
-							container.networking.customDomain.domain !==
-							updatedContainer.networking.customDomain.domain,
-						gitRepo:
-							container.repo.type !== updatedContainer.repo.type ||
-							container.repo.connected !== updatedContainer.repo.connected ||
-							container.repo.name !== updatedContainer.repo.name ||
-							container.repo.url !== updatedContainer.repo.url ||
-							container.repo.branch !== updatedContainer.repo.branch ||
-							container.repo.path !== updatedContainer.repo.path ||
-							container.repo.dockerfile !== updatedContainer.repo.dockerfile ||
-							container.repo.gitProviderId?.toString() !==
-								updatedContainer.repo.gitProviderId?.toString(),
-					},
-					action: "update",
-				},
-				{
-					headers: {
-						Authorization: process.env.ACCESS_TOKEN,
-						"Content-Type": "application/json",
-					},
-				}
-			);
-
-			// Commit the database transaction
-			await cntrCtrl.commit(session);
-
-			res.json(updatedContainer);
-
-			// Log action
-			auditCtrl.logAndNotify(
-				environment._id,
-				user,
-				"org.project.environment.container",
-				"update",
-				t("Updated '%s' named '%s'", body.type, body.name),
-				container,
-				{
-					orgId: org._id,
-					projectId: project._id,
-					environmentId: environment._id,
-					containerId: container._id,
-				}
-			);
-		} catch (err) {
-			await cntrCtrl.rollback(session);
-			handleError(req, res, err);
-		}
-	}
->>>>>>> 694a8702
 );
 
 /*
@@ -793,34 +547,34 @@
 @access     private
 */
 router.get(
-	"/:containerId/pipelines",
-	checkContentType,
-	authSession,
-	validateGitOps,
-	validateOrg,
-	validateProject,
-	validateProjectEnvironment,
-	validateContainer,
-	authorizeProjectAction("project.container.view"),
-	async (req, res) => {
-		try {
-			const { container, environment } = req;
-			const result = await axios.post(
-				helper.getWorkerUrl() + "/v1/cicd/container/pipelines",
-				{ container, environment },
-				{
-					headers: {
-						Authorization: process.env.ACCESS_TOKEN,
-						"Content-Type": "application/json",
-					},
-				}
-			);
-
-			res.json(result.data.payload);
-		} catch (err) {
-			handleError(req, res, err);
-		}
-	}
+  "/:containerId/pipelines",
+  checkContentType,
+  authSession,
+  validateGitOps,
+  validateOrg,
+  validateProject,
+  validateProjectEnvironment,
+  validateContainer,
+  authorizeProjectAction("project.container.view"),
+  async (req, res) => {
+    try {
+      const { container, environment } = req;
+      const result = await axios.post(
+        helper.getWorkerUrl() + "/v1/cicd/container/pipelines",
+        { container, environment },
+        {
+          headers: {
+            Authorization: process.env.ACCESS_TOKEN,
+            "Content-Type": "application/json",
+          },
+        }
+      );
+
+      res.json(result.data.payload);
+    } catch (err) {
+      handleError(req, res, err);
+    }
+  }
 );
 
 /*
@@ -830,35 +584,35 @@
 @access     private
 */
 router.get(
-	"/:containerId/pipelines/:pipelineName",
-	checkContentType,
-	authSession,
-	validateGitOps,
-	validateOrg,
-	validateProject,
-	validateProjectEnvironment,
-	validateContainer,
-	authorizeProjectAction("project.container.view"),
-	async (req, res) => {
-		try {
-			const { pipelineName } = req.params;
-			const { container, environment } = req;
-			const result = await axios.post(
-				helper.getWorkerUrl() + "/v1/cicd/container/taskrun-logs",
-				{ container, environment, taskRunName: pipelineName },
-				{
-					headers: {
-						Authorization: process.env.ACCESS_TOKEN,
-						"Content-Type": "application/json",
-					},
-				}
-			);
-
-			res.json(result.data.payload);
-		} catch (err) {
-			handleError(req, res, err);
-		}
-	}
+  "/:containerId/pipelines/:pipelineName",
+  checkContentType,
+  authSession,
+  validateGitOps,
+  validateOrg,
+  validateProject,
+  validateProjectEnvironment,
+  validateContainer,
+  authorizeProjectAction("project.container.view"),
+  async (req, res) => {
+    try {
+      const { pipelineName } = req.params;
+      const { container, environment } = req;
+      const result = await axios.post(
+        helper.getWorkerUrl() + "/v1/cicd/container/taskrun-logs",
+        { container, environment, taskRunName: pipelineName },
+        {
+          headers: {
+            Authorization: process.env.ACCESS_TOKEN,
+            "Content-Type": "application/json",
+          },
+        }
+      );
+
+      res.json(result.data.payload);
+    } catch (err) {
+      handleError(req, res, err);
+    }
+  }
 );
 
 export default router;