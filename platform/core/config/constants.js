// Types of login providers supported. Initially we support agnost (email and password based authentication),
// later on we can support , "github", "bitbucket", "gitlab" etc.
export const providerTypes = ["agnost"];

// Notification types
export const notificationTypes = [
  "org",
  "app",
  "version",
  "database",
  "model",
  "field",
  "endpoint",
  "queue",
  "task",
  "cache",
  "storage",
  "resource",
  "environment",
  "middleware",
  "function",
];

// User statuses. The Pending status is only used during the sign up of the cluster owner, e.g., initialization of the cluster
export const userStatus = ["Active", "Pending", "Deleted"];

// Admin - Can access all organization data including all apps of the organization. Can manage organization resources, organization members and organization settings.
// Member - Can access organization data and view apps that they are a member of. Cannot manage organization resources organization members and organization settings.
// Resource Manager - Can access organization data and view apps that they are a member of.  Can manage organization resources but cannot manage organization members or organization settings.
// Viewer - Can access organization data and view apps that they are a member of.  Cannot manage organization resources, organization members and organization settings.
export const orgRoles = ["Admin", "Member", "Resource Manager", "Viewer"];

// Application team member roles
export const appRoles = ["Admin", "Developer", "Viewer"];

// Invitation statuses
export const invitationStatus = ["Pending", "Accepted", "Rejected"];

export const engineErrorType = [
  "endpoint",
  "queue",
  "cronjob",
  "worker",
  "engine",
  "monitor",
  "scheduler",
  "realtime",
];

export const envActions = ["deploy", "redeploy", "auto-deploy", "delete"];

export const envStatuses = [
  "OK",
  "Error",
  "Deploying",
  "Redeploying",
  "Deleting",
];

export const logStatuses = ["OK", "Error"];

export const envLogTypes = ["db", "server", "scheduler"];

// sub-model-object: for single child or reference objects
// sub-model-list: for a collection of child objects within a parent document
export const modelTypes = ["model", "sub-model-object", "sub-model-list"];

export const fieldTypes = [
  {
    name: "id",
    group: "none",
    PostgreSQL: true,
    MySQL: true,
    "SQL Server": true,
    MongoDB: true,
    Oracle: true,
    view: {
      unique: true,
      indexed: true,
      immutable: true,
      searchable: false,
    },
  },
  {
    name: "text",
    group: "textual",
    PostgreSQL: true,
    MySQL: true,
    "SQL Server": true,
    MongoDB: true,
    Oracle: true,
    view: {
      unique: true,
      indexed: true,
      immutable: true,
      searchable: true,
    },
  },
  {
    name: "rich-text",
    group: "textual",
    PostgreSQL: true,
    MySQL: true,
    "SQL Server": true,
    MongoDB: true,
    Oracle: true,
    view: {
      unique: false,
      indexed: false,
      immutable: true,
      searchable: true,
    },
  },
  {
    name: "encrypted-text",
    group: "textual",
    PostgreSQL: true,
    MySQL: true,
    "SQL Server": true,
    MongoDB: true,
    Oracle: true,
    view: {
      unique: false,
      indexed: false,
      immutable: true,
      searchable: false,
    },
  },
  {
    name: "email",
    group: "textual",
    PostgreSQL: true,
    MySQL: true,
    "SQL Server": true,
    MongoDB: true,
    Oracle: true,
    view: {
      unique: true,
      indexed: true,
      immutable: true,
      searchable: false,
    },
  },
  {
    name: "link",
    group: "textual",
    PostgreSQL: true,
    MySQL: true,
    "SQL Server": true,
    MongoDB: true,
    Oracle: true,
    view: {
      unique: true,
      indexed: true,
      immutable: true,
      searchable: false,
    },
  },
  {
    name: "phone",
    group: "textual",
    PostgreSQL: true,
    MySQL: true,
    "SQL Server": true,
    MongoDB: true,
    Oracle: true,
    view: {
      unique: true,
      indexed: true,
      immutable: true,
      searchable: false,
    },
  },
  {
    name: "boolean",
    group: "numeric",
    PostgreSQL: true,
    MySQL: true,
    "SQL Server": true,
    MongoDB: true,
    Oracle: true,
    view: {
      unique: true,
      indexed: true,
      immutable: true,
      searchable: false,
    },
  },
  {
    name: "integer",
    group: "numeric",
    PostgreSQL: true,
    MySQL: true,
    "SQL Server": true,
    MongoDB: true,
    Oracle: true,
    view: {
      unique: true,
      indexed: true,
      immutable: true,
      searchable: false,
    },
  },
  {
    name: "decimal",
    group: "numeric",
    PostgreSQL: true,
    MySQL: true,
    "SQL Server": true,
    MongoDB: true,
    Oracle: true,
    view: {
      unique: true,
      indexed: true,
      immutable: true,
      searchable: false,
    },
  },
  {
    name: "createdat",
    group: "none",
    PostgreSQL: true,
    MySQL: true,
    "SQL Server": true,
    MongoDB: true,
    Oracle: true,
    view: {
      unique: true,
      indexed: true,
      immutable: true,
      searchable: false,
    },
  },
  {
    name: "updatedat",
    group: "none",
    PostgreSQL: true,
    MySQL: true,
    "SQL Server": true,
    MongoDB: true,
    Oracle: true,
    view: {
      unique: true,
      indexed: true,
      immutable: true,
      searchable: false,
    },
  },
  {
    name: "datetime",
    group: "datetime",
    PostgreSQL: true,
    MySQL: true,
    "SQL Server": true,
    MongoDB: true,
    Oracle: true,
    view: {
      unique: true,
      indexed: true,
      immutable: true,
      searchable: false,
    },
  },
  {
    name: "date",
    group: "datetime",
    PostgreSQL: true,
    MySQL: true,
    "SQL Server": true,
    MongoDB: false,
    Oracle: false,
    view: {
      unique: true,
      indexed: true,
      immutable: true,
      searchable: false,
    },
  },
  {
    name: "time",
    group: "datetime",
    PostgreSQL: true,
    MySQL: true,
    "SQL Server": true,
    MongoDB: false,
    Oracle: false,
    view: {
      unique: true,
      indexed: true,
      immutable: true,
      searchable: false,
    },
  },
  {
    name: "enum",
    group: "advanced",
    PostgreSQL: true,
    MySQL: true,
    "SQL Server": true,
    MongoDB: true,
    Oracle: true,
    view: {
      unique: true,
      indexed: true,
      immutable: true,
      searchable: false,
    },
  },
  {
    name: "geo-point",
    group: "advanced",
    PostgreSQL: true,
    MySQL: true,
    "SQL Server": true,
    MongoDB: true,
    Oracle: true,
    view: {
      unique: false,
      indexed: true,
      immutable: true,
      searchable: false,
    },
  },
  {
    name: "binary",
    group: "advanced",
    PostgreSQL: true,
    MySQL: true,
    "SQL Server": true,
    MongoDB: true,
    Oracle: true,
    view: {
      unique: false,
      indexed: false,
      immutable: true,
      searchable: false,
    },
  },
  {
    name: "json",
    group: "advanced",
    PostgreSQL: true,
    MySQL: true,
    "SQL Server": true,
    MongoDB: true,
    Oracle: true,
    view: {
      unique: false,
      indexed: false,
      immutable: true,
      searchable: false,
    },
  },
  {
    name: "reference",
    group: "advanced",
    PostgreSQL: true,
    MySQL: true,
    "SQL Server": true,
    MongoDB: true,
    Oracle: true,
    view: {
      unique: true,
      indexed: true,
      immutable: true,
      searchable: false,
    },
  },
  {
    name: "basic-values-list",
    group: "advanced",
    PostgreSQL: false,
    MySQL: false,
    "SQL Server": false,
    MongoDB: true,
    Oracle: false,
    view: {
      unique: false,
      indexed: true,
      immutable: true,
      searchable: false,
    },
  },
  {
    name: "object",
    group: "sub-models",
    PostgreSQL: false,
    MySQL: false,
    "SQL Server": false,
    MongoDB: true,
    Oracle: false,
    view: {
      unique: false,
      indexed: false,
      immutable: false,
      searchable: false,
    },
  },
  {
    name: "object-list",
    group: "sub-models",
    PostgreSQL: false,
    MySQL: false,
    "SQL Server": false,
    MongoDB: true,
    Oracle: false,
    view: {
      unique: false,
      indexed: false,
      immutable: false,
      searchable: false,
    },
  },
];

export const databaseTypes = [
  "PostgreSQL",
  "MySQL",
  "SQL Server",
  "MongoDB",
  "Oracle",
];

export const dbTypeMappings = {
  MongoDB: {
    id: "id",
    text: "text",
    "rich-text": "rich-text",
    "encrypted-text": "encrypted-text",
    email: "email",
    link: "link",
    phone: "phone",
    boolean: "boolean",
    integer: "integer",
    decimal: "decimal",
    createdat: "createdat",
    updatedat: "updatedat",
    datetime: "datetime",
    date: "date",
    time: "time",
    enum: "enum",
    "geo-point": "geo-point",
    binary: "binary",
    json: "json",
    reference: "reference",
    "basic-values-list": "basic-values-list",
    "object-list": "object-list",
    object: "object",
  },
  PostgreSQL: {
    id: "bigserial",
    text: "varchar",
    "rich-text": "text",
    "encrypted-text": "varchar",
    email: "varchar",
    link: "varchar",
    phone: "varchar",
    boolean: "boolean",
    integer: "integer",
    decimal: "decimal",
    createdat: "timestamp",
    updatedat: "timestamp",
    datetime: "timestamp",
    date: "date",
    time: "time",
    enum: "varchar",
    "geo-point": "point",
    binary: "bytea",
    json: "jsonb",
    reference: "bigint",
    "basic-values-list": "undefined",
    "object-list": "undefined",
    object: "undefined",
  },
  MySQL: {
    id: "bigint",
    text: "varchar",
    "rich-text": "longtext",
    "encrypted-text": "varchar",
    email: "varchar",
    link: "varchar",
    phone: "varchar",
    boolean: "boolean",
    integer: "int",
    decimal: "decimal",
    createdat: "datetime",
    updatedat: "datetime",
    datetime: "datetime",
    date: "date",
    time: "time",
    enum: "varchar",
    "geo-point": "point",
    binary: "blob",
    json: "json",
    reference: "bigint",
    "basic-values-list": "undefined",
    "object-list": "undefined",
    object: "undefined",
  },
  "SQL Server": {
    id: "bigint",
    text: "nvarchar",
    "rich-text": "nvarchar(max)",
    "encrypted-text": "nvarchar",
    email: "nvarchar",
    link: "nvarchar",
    phone: "nvarchar",
    boolean: "bit",
    integer: "int",
    decimal: "decimal",
    createdat: "datetime",
    updatedat: "datetime",
    datetime: "datetime",
    date: "date",
    time: "time",
    enum: "nvarchar",
    "geo-point": "geography",
    binary: "binary",
    json: "nvarchar",
    reference: "bigint",
    "basic-values-list": "undefined",
    "object-list": "undefined",
    object: "undefined",
  },
  Oracle: {
    id: "number",
    text: "varchar",
    "rich-text": "clob",
    "encrypted-text": "varchar",
    email: "varchar",
    link: "varchar",
    phone: "varchar",
    boolean: "number",
    integer: "number",
    decimal: "number",
    createdat: "timestamp",
    updatedat: "timestamp",
    datetime: "timestamp",
    date: "undefined",
    time: "undefined",
    enum: "nvarchar",
    "geo-point": "point",
    binary: "blob",
    json: "json",
    reference: "number",
    "basic-values-list": "undefined",
    "object-list": "undefined",
    object: "undefined",
  },
};

export const cacheTypes = ["Redis"];

export const messageBrokerTypes = ["RabbitMQ", "Kafka"];

export const mongoDBConnFormat = ["mongodb", "mongodb+srv"];

export const rabbitMQConnFormat = ["object", "url"];

export const rabbitMQConnScheme = ["amqp", "amqps"];

export const kafkaConnFormat = ["simple", "ssl", "sasl"];

export const kafkaSaslMechanism = ["plain", "scram-sha-256", "scram-sha-512"];

export const resourceActions = ["create", "update", "delete", "bind", "check"];

export const resourceStatuses = [
  "Binding", // Valid for default cluster resources
  "Creating",
  "OK",
  "Error",
  "Updating",
  "Deleting",
  "Idle",
];

export const resourceTypes = [
  "engine",
  "database",
  "cache",
  "storage",
  "queue",
  "scheduler",
  "realtime",
];

export const addResourceTypes = ["database", "cache", "storage", "queue"];
export const createResourceTypes = ["database", "cache", "queue"];

export const designElementTypes = [
  "engine",
  "endpoint",
  "database",
  "cache",
  "storage",
  "queue",
  "scheduler",
];

//  "Kafka","Oracle" "SQL Server" "MinIO"
export const instanceTypes = {
  engine: ["API Server"],
  database: ["PostgreSQL", "MySQL", "MongoDB"],
  cache: ["Redis"],
  storage: ["AWS S3", "GCP Cloud Storage", "Azure Blob Storage"],
  queue: ["RabbitMQ"],
  scheduler: ["Agenda"],
  realtime: ["Socket.io"],
};

export const addInstanceTypes = {
  database: ["PostgreSQL", "MySQL", "SQL Server", "MongoDB", "Oracle"],
  cache: ["Redis"],
  storage: ["AWS S3", "GCP Cloud Storage", "Azure Blob Storage"],
  queue: ["RabbitMQ", "Kafka"],
};

export const createInstanceTypes = {
  database: ["PostgreSQL", "MySQL", "MongoDB"],
  cache: ["Redis"],
  queue: ["RabbitMQ", "Kafka"],
};

export const methodTypes = ["GET", "POST", "PUT", "DELETE"];

export const logicTypes = ["code", "flow"];

export const schedulTypes = ["every", "day", "week", "month", "plain"];

export const intervalTypes = ["minute", "hour"];

export const apiKeyTypes = [
  "no-access",
  "full-access",
  "custom-allowed",
  "custom-excluded",
];

export const messageTemplatesTypes = [
  "verify_sms_code",
  "confirm_email",
  "reset_password",
  "magic_link",
  "confirm_email_change",
];

export const phoneAuthSMSProviders = [
  {
    provider: "Twilio",
    params: [
      {
        name: "accountSID",
        title: t("Account SID"),
        type: "string",
        description: t(
          "The SID (String Identifier) of your Twilio account that you will be using to send the SMS messages."
        ),
        multiline: false,
      },
      {
        name: "authToken",
        title: t("Authentication Token"),
        type: "string",
        description: t("Token to use to authenticate your account."),
        multiline: false,
      },
      {
        name: "fromNumberOrSID",
        title: t("Phone Number or Messsage Service SID"),
        type: "string",
        description: t(
          "The phone number (in E.164 format i.e., [+] [country code] [subscriber number including area code]) or alphanumeric sender ID that initiated the message."
        ),
        multiline: false,
      },
    ],
  },
  {
    provider: "MessageBird",
    params: [
      {
        name: "accessKey",
        title: t("Access Key"),
        type: "string",
        description: t(
          "The access key of your MessageBird account that you will be using to send the SMS messages."
        ),
        multiline: false,
      },
      {
        name: "originator",
        title: t("Message Sender"),
        type: "string",
        description: t(
          "The phone number (in E.164 format i.e., [+] [country code] [subscriber number including area code]) or alphanumeric string."
        ),
        multiline: false,
      },
    ],
  },
  {
    provider: "Vonage",
    params: [
      {
        name: "apiKey",
        title: t("API Key"),
        type: "string",
        description: t(
          "The API key of your Vonage account that you will be using to send the SMS messages."
        ),
        multiline: false,
      },
      {
        name: "apiSecret",
        title: t("API Secret"),
        type: "string",
        description: t(
          "Used in combination with your API key to authenticate your API requests."
        ),
        multiline: false,
      },
      {
        name: "from",
        title: t("Message Sender"),
        type: "string",
        description: t(
          "The phone number (in E.164 format i.e., [+] [country code] [subscriber number including area code]) or alphanumeric senderID."
        ),
        multiline: false,
      },
    ],
  },
];

export const oAuthProviderTypes = [
  {
    provider: "google",
    params: [
      {
        name: "key",
        title: t("Client Id"),
        type: "string",
        multiline: false,
      },
      {
        name: "secret",
        title: t("Client Secret"),
        type: "string",
        multiline: false,
      },
    ],
  },
  {
    provider: "facebook",
    params: [
      {
        name: "key",
        title: t("Client Id"),
        type: "string",
        multiline: false,
      },
      {
        name: "secret",
        title: t("Client Secret"),
        type: "string",
        multiline: false,
      },
    ],
  },
  {
    provider: "twitter",
    params: [
      {
        name: "key",
        title: t("Client Key"),
        type: "string",
        multiline: false,
      },
      {
        name: "secret",
        title: t("Client Secret"),
        type: "string",
        multiline: false,
      },
    ],
  },
  {
    provider: "apple",
    params: [
      {
        name: "teamId",
        title: t("Team Id"),
        type: "string",
        multiline: false,
      },
      {
        name: "serviceId",
        title: t("Service (Client) Id"),
        type: "string",
        multiline: false,
      },
      {
        name: "keyId",
        title: t("Key Id"),
        type: "string",
        multiline: false,
      },
      {
        name: "privateKey",
        title: t("Private Key"),
        type: "string",
        multiline: true,
      },
    ],
  },
  {
    provider: "discord",
    params: [
      {
        name: "key",
        title: t("Client Id"),
        type: "string",
        multiline: false,
      },
      {
        name: "secret",
        title: t("Client Secret"),
        type: "string",
        multiline: false,
      },
    ],
  },
  {
    provider: "github",
    params: [
      {
        name: "key",
        title: t("Client Id"),
        type: "string",
        multiline: false,
      },
      {
        name: "secret",
        title: t("Client Secret"),
        type: "string",
        multiline: false,
      },
    ],
  },
];

// List of fields that are required to use Agnost's built-in authentication methods
export const authUserDataModel = [
  {
    name: "provider",
    type: "text",
  },
  {
    name: "providerUserId",
    type: "text",
  },
  {
    name: "email",
    type: "email",
  },
  {
    name: "phone",
    type: "phone",
  },
  {
    name: "password",
    type: "encrypted-text",
  },
  {
    name: "name",
    type: "text",
  },
  {
    name: "profilePicture",
    type: "link",
  },
  {
    name: "signUpAt",
    type: "datetime",
  },
  {
    name: "lastLoginAt",
    type: "datetime",
  },
  {
    name: "emailVerified",
    type: "boolean",
  },
  {
    name: "phoneVerified",
    type: "boolean",
  },
];

export const defaultEndpointCode = `const endpointHandler = async (req, res) => {
	res.json();
};

export default endpointHandler;`;

export const defaultMiddlewareCode = `const middlewareHandler = async (req, res, next) => {
	next();
};

export default middlewareHandler;`;

export const defaultQueueCode = `const queueHandler = async (message) => {

};

export default queueHandler;`;

export const defaultTaskCode = `const cronJobHandler = async () => {

};

export default cronJobHandler;`;

export const defaultFunctionCode = `const helperFunction = async (param) => {

};

export default defaultFunctionCode;`;

export const defaultMessages = (userId) => {
  return [
    {
      type: "verify_sms_code",
      body: "Your authorization code is {{token.code}}",
      createdBy: userId,
    },
    {
      type: "confirm_email",
      subject: "Confirm your email",
      body: `<p>Thank you for signing up. To complete your sign up, we just need to verify your email address.</p>
		<p>Follow this link to confirm your email:</p>
		<p><a href="{{token.confirmationURL}}">Confirm your email</a></p>`,
      createdBy: userId,
    },
    {
      type: "reset_password",
      subject: "Reset your password",
      body: `<p>We heard that you lost your password. Sorry about that! But don’t worry!</p>
		<p>You can use the following link to reset your password:</p>
		<p><a href="{{token.confirmationURL}}">Reset password</a></p>
		<p>If you did not mean to reset your password, then you can just ignore this email; your password will not change.</p>`,
      createdBy: userId,
    },
    {
      type: "magic_link",
      subject: "Your magic link",
      body: `<p>Your magic link is ready to use.</p>
		<p>To access your account simply click the following link:</p>
		<p><a href="{{token.confirmationURL}}">Log in</a></p>`,
      createdBy: userId,
    },
    {
      type: "confirm_email_change",
      subject: "Confirm your new email",
      body: `<p>You requested a change to the email address that you use to sign in to your account.</p>
		<p>Follow this link to confirm the update of your email from {{user.email}} to {{token.email}}:</p>
		<p><a href="{{token.confirmationURL}}">Confirm your email</a></p>`,
      createdBy: userId,
    },
  ];
};

export const clusterComponents = [
<<<<<<< HEAD
  {
    deploymentName: "engine-worker-deployment",
    hpaName: "engine-worker-hpa",
  },
  {
    deploymentName: "engine-realtime-deployment",
    hpaName: "engine-realtime-hpa",
  },
  {
    deploymentName: "platform-core-deployment",
    hpaName: "platform-core-hpa",
  },
  {
    deploymentName: "platform-sync-deployment",
    hpaName: "platform-sync-hpa",
  },
  {
    deploymentName: "platform-worker-deployment",
    hpaName: "platform-worker-hpa",
  },
  {
    deploymentName: "studio-deployment",
    hpaName: "studio-hpa",
  },
];
=======
	{
		deploymentName: "engine-worker-deployment",
		hpaName: "engine-worker-hpa",
	},
	{
		deploymentName: "engine-realtime-deployment",
		hpaName: "engine-realtime-hpa",
	},
	{
		deploymentName: "platform-core-deployment",
		hpaName: "platform-core-hpa",
	},
	{
		deploymentName: "platform-sync-deployment",
		hpaName: "platform-sync-hpa",
	},
	{
		deploymentName: "platform-worker-deployment",
		hpaName: "platform-worker-hpa",
	},
	{
		deploymentName: "studio-deployment",
		hpaName: "studio-hpa",
	},
];

export const resourceVersions = {
	MongoDB: ["7.0.1", "6.0.11", "5.0.21", "4.4.25"],
	PostgreSQL: ["15", "14", "13", "12"],
	MySQL: ["8.1.0", "8.0.34"],
	RabbitMQ: ["3.12.6", "3.11.23"],
	Redis: ["7.2.1", "7.0.13", "6.2.13"],
};

export const ftsIndexLanguages = {
	MongoDB: [
		"danish",
		"dutch",
		"english",
		"finnish",
		"french",
		"german",
		"hungarian",
		"italian",
		"norwegian",
		"portuguese",
		"romanian",
		"russian",
		"spanish",
		"swedish",
		"turkish",
	],
	PostgreSQL: [
		"arabic",
		"armenian",
		"basque",
		"catalan",
		"danish",
		"dutch",
		"english",
		"finnish",
		"french",
		"german",
		"greek",
		"hindi",
		"hungarian",
		"indonesian",
		"irish",
		"italian",
		"lithuanian",
		"nepali",
		"norwegian",
		"portuguese",
		"romanian",
		"russian",
		"serbian",
		"simple",
		"spanish",
		"swedish",
		"tamil",
		"turkish",
		"yiddish",
	],
	MySQL: [
		"utf8mb4_bin",
		"utf8mb4_croatian_ci",
		"utf8mb4_czech_ci",
		"utf8mb4_danish_ci",
		"utf8mb4_esperanto_ci",
		"utf8mb4_estonian_ci",
		"utf8mb4_general_ci",
		"utf8mb4_german2_ci",
		"utf8mb4_hungarian_ci",
		"utf8mb4_icelandic_ci",
		"utf8mb4_latvian_ci",
		"utf8mb4_lithuanian_ci",
		"utf8mb4_persian_ci",
		"utf8mb4_polish_ci",
		"utf8mb4_romanian_ci",
		"utf8mb4_roman_ci",
		"utf8mb4_sinhala_ci",
		"utf8mb4_slovak_ci",
		"utf8mb4_slovenian_ci",
		"utf8mb4_spanish2_ci",
		"utf8mb4_spanish_ci",
		"utf8mb4_swedish_ci",
		"utf8mb4_turkish_ci",
		"utf8mb4_unicode_520_ci",
		"utf8mb4_unicode_ci",
		"utf8mb4_vietnamese_ci",
	],
};
>>>>>>> 187bdc39
<|MERGE_RESOLUTION|>--- conflicted
+++ resolved
@@ -972,7 +972,6 @@
 };
 
 export const clusterComponents = [
-<<<<<<< HEAD
   {
     deploymentName: "engine-worker-deployment",
     hpaName: "engine-worker-hpa",
@@ -997,32 +996,6 @@
     deploymentName: "studio-deployment",
     hpaName: "studio-hpa",
   },
-];
-=======
-	{
-		deploymentName: "engine-worker-deployment",
-		hpaName: "engine-worker-hpa",
-	},
-	{
-		deploymentName: "engine-realtime-deployment",
-		hpaName: "engine-realtime-hpa",
-	},
-	{
-		deploymentName: "platform-core-deployment",
-		hpaName: "platform-core-hpa",
-	},
-	{
-		deploymentName: "platform-sync-deployment",
-		hpaName: "platform-sync-hpa",
-	},
-	{
-		deploymentName: "platform-worker-deployment",
-		hpaName: "platform-worker-hpa",
-	},
-	{
-		deploymentName: "studio-deployment",
-		hpaName: "studio-hpa",
-	},
 ];
 
 export const resourceVersions = {
@@ -1110,5 +1083,4 @@
 		"utf8mb4_unicode_ci",
 		"utf8mb4_vietnamese_ci",
 	],
-};
->>>>>>> 187bdc39
+};