--- conflicted
+++ resolved
@@ -133,7 +133,6 @@
 };
 
 export const checkNetworking = (containerType, actionType) => {
-<<<<<<< HEAD
   switch (actionType) {
     case "create":
       return [
@@ -236,6 +235,9 @@
             );
           }),
         body("networking.tcpProxy.enabled")
+          .if((value, { req }) =>
+            ["deployment", "stateful set"].includes(req.container.type)
+          )
           .trim()
           .notEmpty()
           .withMessage(t("Required field, cannot be left empty"))
@@ -247,124 +249,6 @@
     default:
       return [];
   }
-=======
-	switch (actionType) {
-		case "create":
-			return [
-				body("networking.containerPort")
-					.trim()
-					.notEmpty()
-					.withMessage(t("Required field, cannot be left empty"))
-					.bail()
-					.isInt({ min: 1, max: 65535 })
-					.withMessage("Port must be an integer between 1 and 65535")
-					.toInt(), // Converts the port number to an integer
-			];
-		case "update":
-			return [
-				body("networking.containerPort")
-					.trim()
-					.notEmpty()
-					.withMessage(t("Required field, cannot be left empty"))
-					.bail()
-					.isInt({ min: 1, max: 65535 })
-					.withMessage("Port must be an integer between 1 and 65535")
-					.toInt(), // Converts the port number to an integer
-				body("networking.ingress.enabled")
-					.trim()
-					.notEmpty()
-					.withMessage(t("Required field, cannot be left empty"))
-					.bail()
-					.isBoolean()
-					.withMessage(t("Not a valid boolean value"))
-					.toBoolean(),
-				body("networking.customDomain.enabled")
-					.trim()
-					.notEmpty()
-					.withMessage(t("Required field, cannot be left empty"))
-					.bail()
-					.isBoolean()
-					.withMessage(t("Not a valid boolean value"))
-					.toBoolean(),
-				body("networking.customDomain.domain")
-					.if(
-						(value, { req }) =>
-							req.body.networking.customDomain.enabled === true
-					)
-					.notEmpty()
-					.withMessage(t("Required field, cannot be left empty"))
-					.bail()
-					.toLowerCase() // convert the value to lowercase
-					.custom(async (value, { req }) => {
-						// The below reges allows for wildcard subdomains
-						// const dnameRegex = /^(?:\*\.)?(?:[a-zA-Z0-9-]+\.)+[a-zA-Z]{2,}$/;
-						// Check domain name syntax, we do not currently allow wildcard subdomains
-						const dnameRegex = /^(?:[a-zA-Z0-9-]+\.)+[a-zA-Z]{2,}$/;
-						// Validate domain name (can be at mulitple levels)
-						if (!dnameRegex.test(value)) {
-							throw new AgnostError(t("Not a valid domain name '%s'", value));
-						}
-
-						// Check to see if this domain is already in the domain list
-						const domain = await domainCtrl.getOneByQuery({
-							domain: value,
-						});
-
-						if (domain) {
-							throw new AgnostError(
-								t(
-									"The specified domain '%s' already exists in overall domains list",
-									value
-								)
-							);
-						}
-
-						// Get the cluster object
-						const cluster = await clsCtrl.getOneByQuery({
-							clusterAccesssToken: process.env.CLUSTER_ACCESS_TOKEN,
-						});
-
-						if (cluster?.domains?.find((entry) => entry === value)) {
-							throw new AgnostError(
-								t(
-									"The specified domain '%s' already exists in cluster custom domains list",
-									value
-								)
-							);
-						}
-
-						const clusterIPs = await helper.getClusterIPs();
-						for (let i = 0; i < clusterIPs.length; i++) {
-							// Means that there is at least one IP address that is not private
-							if (helper.isPrivateIP(clusterIPs[i]) === false) {
-								return true;
-							}
-						}
-
-						// This means all cluster IPs are private
-						throw new AgnostError(
-							t(
-								"Your cluster IP addresses '%s' are private which are not routable on the internet. You cannot add a custom domain to an Agnost cluster with cluster IP addresses that are all private.",
-								clusterIPs.join(", ")
-							)
-						);
-					}),
-				body("networking.tcpProxy.enabled")
-					.if((value, { req }) =>
-						["deployment", "stateful set"].includes(req.container.type)
-					)
-					.trim()
-					.notEmpty()
-					.withMessage(t("Required field, cannot be left empty"))
-					.bail()
-					.isBoolean()
-					.withMessage(t("Not a valid boolean value"))
-					.toBoolean(),
-			];
-		default:
-			return [];
-	}
->>>>>>> 5ed44acb
 };
 
 function checkCPU(value, unit) {
@@ -539,14 +423,17 @@
 }
 
 export const checkPodConfig = (containerType, actionType) => {
-<<<<<<< HEAD
   return [
     body("podConfig.restartPolicy")
       .trim()
       .notEmpty()
       .withMessage(t("Required field, cannot be left empty"))
       .bail()
-      .isIn(["Always", "OnFailure", "Never"])
+      .isIn(
+        containerType === "cron job"
+          ? ["OnFailure", "Never"]
+          : ["Always", "OnFailure", "Never"]
+      )
       .withMessage(t("Unsupported restart policy")),
     body("podConfig.cpuRequestType")
       .trim()
@@ -699,171 +586,6 @@
         return value.includes(".") ? parseFloat(value) : parseInt(value, 10);
       }),
   ];
-=======
-	return [
-		body("podConfig.restartPolicy")
-			.trim()
-			.notEmpty()
-			.withMessage(t("Required field, cannot be left empty"))
-			.bail()
-			.isIn(
-				containerType === "cron job"
-					? ["OnFailure", "Never"]
-					: ["Always", "OnFailure", "Never"]
-			)
-			.withMessage(t("Unsupported restart policy")),
-		body("podConfig.cpuRequestType")
-			.trim()
-			.notEmpty()
-			.withMessage(t("Required field, cannot be left empty"))
-			.bail()
-			.isIn(["millicores", "cores"])
-			.withMessage(t("Unsupported CPU unit")),
-		body("podConfig.cpuRequest")
-			.notEmpty()
-			.withMessage(t("Required field, cannot be left empty"))
-			.bail()
-			.if((value, { req }) =>
-				["millicores", "cores"].includes(req.body.podConfig.cpuRequestType)
-			)
-			.custom((value, { req }) => {
-				checkCPU(value, req.body.podConfig.cpuRequestType);
-				const request = parseCpuValue(
-					value,
-					req.body.podConfig?.cpuRequestType
-				);
-				const limit = parseCpuValue(
-					req.body.podConfig.cpuLimit,
-					req.body.podConfig.cpuLimitType
-				);
-
-				if (request > limit) {
-					throw new AgnostError("CPU request cannot be larger than CPU limit");
-				}
-
-				return true;
-			})
-			.bail()
-			.customSanitizer((value) => {
-				// Check if the number has a decimal to decide on int or float conversion
-				return value.includes(".") ? parseFloat(value) : parseInt(value, 10);
-			}),
-		body("podConfig.cpuLimitType")
-			.trim()
-			.notEmpty()
-			.withMessage(t("Required field, cannot be left empty"))
-			.bail()
-			.isIn(["millicores", "cores"])
-			.withMessage(t("Unsupported CPU unit")),
-		body("podConfig.cpuLimit")
-			.trim()
-			.notEmpty()
-			.withMessage(t("Required field, cannot be left empty"))
-			.bail()
-			.if((value, { req }) =>
-				["millicores", "cores"].includes(req.body.podConfig.cpuLimitType)
-			)
-			.custom((value, { req }) => {
-				checkCPU(value, req.body.podConfig?.cpuLimitType);
-
-				const request = parseCpuValue(
-					req.body.podConfig.cpuRequest,
-					req.body.podConfig.cpuRequestType
-				);
-				const limit = parseCpuValue(value, req.body.podConfig.cpuLimitType);
-
-				if (request > limit) {
-					throw new AgnostError("CPU limit cannot be smaller than CPU request");
-				}
-
-				return true;
-			})
-			.bail()
-			.customSanitizer((value) => {
-				// Check if the number has a decimal to decide on int or float conversion
-				return value.includes(".") ? parseFloat(value) : parseInt(value, 10);
-			}),
-		body("podConfig.memoryRequestType")
-			.trim()
-			.notEmpty()
-			.withMessage(t("Required field, cannot be left empty"))
-			.bail()
-			.isIn(["mebibyte", "gibibyte"])
-			.withMessage(t("Unsupported memory unit")),
-		body("podConfig.memoryRequest")
-			.notEmpty()
-			.withMessage(t("Required field, cannot be left empty"))
-			.bail()
-			.if((value, { req }) =>
-				["mebibyte", "gibibyte"].includes(req.body.podConfig.memoryRequestType)
-			)
-			.custom((value, { req }) => {
-				checkMemory(value, req.body.podConfig.memoryRequestType);
-
-				const request = parseMemoryValue(
-					value,
-					req.body.podConfig.memoryRequestType
-				);
-				const limit = parseMemoryValue(
-					req.body.podConfig.memoryLimit,
-					req.body.podConfig.memoryLimitType
-				);
-
-				if (request > limit) {
-					throw new AgnostError(
-						"Memory request cannot be larger than memory limit"
-					);
-				}
-
-				return true;
-			})
-			.bail()
-			.customSanitizer((value) => {
-				// Check if the number has a decimal to decide on int or float conversion
-				return value.includes(".") ? parseFloat(value) : parseInt(value, 10);
-			}),
-		body("podConfig.memoryLimitType")
-			.trim()
-			.notEmpty()
-			.withMessage(t("Required field, cannot be left empty"))
-			.bail()
-			.isIn(["mebibyte", "gibibyte"])
-			.withMessage(t("Unsupported memory unit")),
-		body("podConfig.memoryLimit")
-			.trim()
-			.notEmpty()
-			.withMessage(t("Required field, cannot be left empty"))
-			.bail()
-			.if((value, { req }) =>
-				["mebibyte", "gibibyte"].includes(req.body.podConfig.memoryLimitType)
-			)
-			.custom((value, { req }) => {
-				checkMemory(value, req.body.podConfig.memoryLimitType);
-
-				const request = parseMemoryValue(
-					req.body.podConfig.memoryRequest,
-					req.body.podConfig.memoryRequestType
-				);
-				const limit = parseMemoryValue(
-					value,
-					req.body.podConfig.memoryLimitType
-				);
-
-				if (request > limit) {
-					throw new AgnostError(
-						"Memory limit cannot be smaller than memory request"
-					);
-				}
-
-				return true;
-			})
-			.bail()
-			.customSanitizer((value) => {
-				// Check if the number has a decimal to decide on int or float conversion
-				return value.includes(".") ? parseFloat(value) : parseInt(value, 10);
-			}),
-	];
->>>>>>> 5ed44acb
 };
 
 export const checkStorageConfig = (containerType, actionType) => {
@@ -1149,9 +871,11 @@
 };
 
 export const checkProbes = (containerType, actionType) => {
-<<<<<<< HEAD
   return [
     body("probes.startup.enabled")
+      .if((value, { req }) =>
+        ["deployment", "stateful set"].includes(req.container.type)
+      )
       .trim()
       .notEmpty()
       .withMessage(t("Required field, cannot be left empty"))
@@ -1160,7 +884,11 @@
       .withMessage(t("Not a valid boolean value"))
       .toBoolean(),
     body("probes.startup.checkMechanism")
-      .if((value, { req }) => req.body.probes.startup.enabled === true)
+      .if(
+        (value, { req }) =>
+          req.body.probes.startup.enabled === true &&
+          ["deployment", "stateful set"].includes(req.container.type)
+      )
       .trim()
       .notEmpty()
       .withMessage(t("Required field, cannot be left empty"))
@@ -1168,7 +896,11 @@
       .isIn(["exec", "httpGet", "tcpSocket"])
       .withMessage(t("Unsupported startup probe check mechanism type")),
     body("probes.startup.initialDelaySeconds")
-      .if((value, { req }) => req.body.probes.startup.enabled === true)
+      .if(
+        (value, { req }) =>
+          req.body.probes.startup.enabled === true &&
+          ["deployment", "stateful set"].includes(req.container.type)
+      )
       .trim()
       .notEmpty()
       .withMessage(t("Required field, cannot be left empty"))
@@ -1179,7 +911,11 @@
       )
       .toInt(),
     body("probes.startup.periodSeconds")
-      .if((value, { req }) => req.body.probes.startup.enabled === true)
+      .if(
+        (value, { req }) =>
+          req.body.probes.startup.enabled === true &&
+          ["deployment", "stateful set"].includes(req.container.type)
+      )
       .trim()
       .notEmpty()
       .withMessage(t("Required field, cannot be left empty"))
@@ -1188,7 +924,11 @@
       .withMessage("Period seconds need to be an integer between 1 and 600")
       .toInt(),
     body("probes.startup.timeoutSeconds")
-      .if((value, { req }) => req.body.probes.startup.enabled === true)
+      .if(
+        (value, { req }) =>
+          req.body.probes.startup.enabled === true &&
+          ["deployment", "stateful set"].includes(req.container.type)
+      )
       .trim()
       .notEmpty()
       .withMessage(t("Required field, cannot be left empty"))
@@ -1197,7 +937,11 @@
       .withMessage("Timeout seconds need to be an integer between 1 and 600")
       .toInt(),
     body("probes.startup.failureThreshold")
-      .if((value, { req }) => req.body.probes.startup.enabled === true)
+      .if(
+        (value, { req }) =>
+          req.body.probes.startup.enabled === true &&
+          ["deployment", "stateful set"].includes(req.container.type)
+      )
       .trim()
       .notEmpty()
       .withMessage(t("Required field, cannot be left empty"))
@@ -1209,6 +953,7 @@
       .if(
         (value, { req }) =>
           req.body.probes.startup.enabled === true &&
+          ["deployment", "stateful set"].includes(req.container.type) &&
           req.body.probes.startup.checkMechanism === "exec"
       )
       .trim()
@@ -1218,6 +963,7 @@
       .if(
         (value, { req }) =>
           req.body.probes.startup.enabled === true &&
+          ["deployment", "stateful set"].includes(req.container.type) &&
           req.body.probes.startup.checkMechanism === "tcpSocket"
       )
       .trim()
@@ -1231,6 +977,7 @@
       .if(
         (value, { req }) =>
           req.body.probes.startup.enabled === true &&
+          ["deployment", "stateful set"].includes(req.container.type) &&
           req.body.probes.startup.checkMechanism === "httpGet"
       )
       .trim()
@@ -1249,6 +996,7 @@
       .if(
         (value, { req }) =>
           req.body.probes.startup.enabled === true &&
+          ["deployment", "stateful set"].includes(req.container.type) &&
           req.body.probes.startup.checkMechanism === "httpGet"
       )
       .trim()
@@ -1485,386 +1233,21 @@
       .isInt({ min: 1, max: 100 })
       .withMessage("Desired replicas must be an integer between 1 and 10")
       .toInt(), // Converts the replica number to an integer
+    body("statefulSetConfig.persistentVolumeClaimRetentionPolicy.whenDeleted")
+      .trim()
+      .notEmpty()
+      .withMessage(t("Required field, cannot be left empty"))
+      .bail()
+      .isIn(["Retain", "Delete"])
+      .withMessage(t("Unsupported storage retention policy")),
+    body("statefulSetConfig.persistentVolumeClaimRetentionPolicy.whenScaled")
+      .trim()
+      .notEmpty()
+      .withMessage(t("Required field, cannot be left empty"))
+      .bail()
+      .isIn(["Retain", "Delete"])
+      .withMessage(t("Unsupported storage retention policy")),
   ];
-=======
-	return [
-		body("probes.startup.enabled")
-			.if((value, { req }) =>
-				["deployment", "stateful set"].includes(req.container.type)
-			)
-			.trim()
-			.notEmpty()
-			.withMessage(t("Required field, cannot be left empty"))
-			.bail()
-			.isBoolean()
-			.withMessage(t("Not a valid boolean value"))
-			.toBoolean(),
-		body("probes.startup.checkMechanism")
-			.if(
-				(value, { req }) =>
-					req.body.probes.startup.enabled === true &&
-					["deployment", "stateful set"].includes(req.container.type)
-			)
-			.trim()
-			.notEmpty()
-			.withMessage(t("Required field, cannot be left empty"))
-			.bail()
-			.isIn(["exec", "httpGet", "tcpSocket"])
-			.withMessage(t("Unsupported startup probe check mechanism type")),
-		body("probes.startup.initialDelaySeconds")
-			.if(
-				(value, { req }) =>
-					req.body.probes.startup.enabled === true &&
-					["deployment", "stateful set"].includes(req.container.type)
-			)
-			.trim()
-			.notEmpty()
-			.withMessage(t("Required field, cannot be left empty"))
-			.bail()
-			.isInt({ min: 1, max: 3600 })
-			.withMessage(
-				"Initial delay seconds need to be an integer between 1 and 600"
-			)
-			.toInt(),
-		body("probes.startup.periodSeconds")
-			.if(
-				(value, { req }) =>
-					req.body.probes.startup.enabled === true &&
-					["deployment", "stateful set"].includes(req.container.type)
-			)
-			.trim()
-			.notEmpty()
-			.withMessage(t("Required field, cannot be left empty"))
-			.bail()
-			.isInt({ min: 1, max: 3600 })
-			.withMessage("Period seconds need to be an integer between 1 and 600")
-			.toInt(),
-		body("probes.startup.timeoutSeconds")
-			.if(
-				(value, { req }) =>
-					req.body.probes.startup.enabled === true &&
-					["deployment", "stateful set"].includes(req.container.type)
-			)
-			.trim()
-			.notEmpty()
-			.withMessage(t("Required field, cannot be left empty"))
-			.bail()
-			.isInt({ min: 1, max: 3600 })
-			.withMessage("Timeout seconds need to be an integer between 1 and 600")
-			.toInt(),
-		body("probes.startup.failureThreshold")
-			.if(
-				(value, { req }) =>
-					req.body.probes.startup.enabled === true &&
-					["deployment", "stateful set"].includes(req.container.type)
-			)
-			.trim()
-			.notEmpty()
-			.withMessage(t("Required field, cannot be left empty"))
-			.bail()
-			.isInt({ min: 1, max: 20 })
-			.withMessage("Failure threshold need to be an integer between 1 and 20")
-			.toInt(),
-		body("probes.startup.execCommand")
-			.if(
-				(value, { req }) =>
-					req.body.probes.startup.enabled === true &&
-					["deployment", "stateful set"].includes(req.container.type) &&
-					req.body.probes.startup.checkMechanism === "exec"
-			)
-			.trim()
-			.notEmpty()
-			.withMessage(t("Required field, cannot be left empty")),
-		body("probes.startup.tcpPort")
-			.if(
-				(value, { req }) =>
-					req.body.probes.startup.enabled === true &&
-					["deployment", "stateful set"].includes(req.container.type) &&
-					req.body.probes.startup.checkMechanism === "tcpSocket"
-			)
-			.trim()
-			.notEmpty()
-			.withMessage(t("Required field, cannot be left empty"))
-			.bail()
-			.isInt({ min: 1, max: 65535 })
-			.withMessage("Port must be an integer between 1 and 65535")
-			.toInt(), // Converts the port number to an integer
-		body("probes.startup.httpPath")
-			.if(
-				(value, { req }) =>
-					req.body.probes.startup.enabled === true &&
-					["deployment", "stateful set"].includes(req.container.type) &&
-					req.body.probes.startup.checkMechanism === "httpGet"
-			)
-			.trim()
-			.notEmpty()
-			.withMessage(t("Required field, cannot be left empty"))
-			.bail()
-			.custom((value) => value.startsWith("/"))
-			.withMessage("Path must start with a '/' character")
-			.bail()
-			.matches(/^\/([\w\-\/]*)$/)
-			.withMessage(
-				"Not a valid path. Path names include alphanumeric characters, underscore, hyphens, and additional slashes."
-			) // Remove trailing slashes using custom sanitizer
-			.customSanitizer((value) => value.replace(/\/+$/, "")),
-		body("probes.startup.httpPort")
-			.if(
-				(value, { req }) =>
-					req.body.probes.startup.enabled === true &&
-					["deployment", "stateful set"].includes(req.container.type) &&
-					req.body.probes.startup.checkMechanism === "httpGet"
-			)
-			.trim()
-			.notEmpty()
-			.withMessage(t("Required field, cannot be left empty"))
-			.bail()
-			.isInt({ min: 1, max: 65535 })
-			.withMessage("Port must be an integer between 1 and 65535")
-			.toInt(), // Converts the port number to an integer
-		body("probes.readiness.enabled")
-			.trim()
-			.notEmpty()
-			.withMessage(t("Required field, cannot be left empty"))
-			.bail()
-			.isBoolean()
-			.withMessage(t("Not a valid boolean value"))
-			.toBoolean(),
-		body("probes.readiness.checkMechanism")
-			.if((value, { req }) => req.body.probes.startup.enabled === true)
-			.trim()
-			.notEmpty()
-			.withMessage(t("Required field, cannot be left empty"))
-			.bail()
-			.isIn(["exec", "httpGet", "tcpSocket"])
-			.withMessage(t("Unsupported readiness probe check mechanism type")),
-		body("probes.readiness.initialDelaySeconds")
-			.if((value, { req }) => req.body.probes.startup.enabled === true)
-			.trim()
-			.notEmpty()
-			.withMessage(t("Required field, cannot be left empty"))
-			.bail()
-			.isInt({ min: 1, max: 3600 })
-			.withMessage(
-				"Initial delay seconds need to be an integer between 1 and 600"
-			)
-			.toInt(),
-		body("probes.readiness.periodSeconds")
-			.if((value, { req }) => req.body.probes.startup.enabled === true)
-			.trim()
-			.notEmpty()
-			.withMessage(t("Required field, cannot be left empty"))
-			.bail()
-			.isInt({ min: 1, max: 3600 })
-			.withMessage("Period seconds need to be an integer between 1 and 600")
-			.toInt(),
-		body("probes.readiness.timeoutSeconds")
-			.if((value, { req }) => req.body.probes.startup.enabled === true)
-			.trim()
-			.notEmpty()
-			.withMessage(t("Required field, cannot be left empty"))
-			.bail()
-			.isInt({ min: 1, max: 3600 })
-			.withMessage("Timeout seconds need to be an integer between 1 and 600")
-			.toInt(),
-		body("probes.readiness.failureThreshold")
-			.if((value, { req }) => req.body.probes.startup.enabled === true)
-			.trim()
-			.notEmpty()
-			.withMessage(t("Required field, cannot be left empty"))
-			.bail()
-			.isInt({ min: 1, max: 20 })
-			.withMessage("Failure threshold need to be an integer between 1 and 20")
-			.toInt(),
-		body("probes.readiness.execCommand")
-			.if(
-				(value, { req }) =>
-					req.body.probes.readiness.enabled === true &&
-					req.body.probes.readiness.checkMechanism === "exec"
-			)
-			.trim()
-			.notEmpty()
-			.withMessage(t("Required field, cannot be left empty")),
-		body("probes.readiness.tcpPort")
-			.if(
-				(value, { req }) =>
-					req.body.probes.readiness.enabled === true &&
-					req.body.probes.readiness.checkMechanism === "tcpSocket"
-			)
-			.trim()
-			.notEmpty()
-			.withMessage(t("Required field, cannot be left empty"))
-			.bail()
-			.isInt({ min: 1, max: 65535 })
-			.withMessage("Port must be an integer between 1 and 65535")
-			.toInt(), // Converts the port number to an integer
-		body("probes.readiness.httpPath")
-			.if(
-				(value, { req }) =>
-					req.body.probes.readiness.enabled === true &&
-					req.body.probes.readiness.checkMechanism === "httpGet"
-			)
-			.trim()
-			.notEmpty()
-			.withMessage(t("Required field, cannot be left empty"))
-			.bail()
-			.custom((value) => value.startsWith("/"))
-			.withMessage("Path must start with a '/' character")
-			.bail()
-			.matches(/^\/([\w\-\/]*)$/)
-			.withMessage(
-				"Not a valid path. Path names include alphanumeric characters, underscore, hyphens, and additional slashes."
-			) // Remove trailing slashes using custom sanitizer
-			.customSanitizer((value) => value.replace(/\/+$/, "")),
-		body("probes.readiness.httpPort")
-			.if(
-				(value, { req }) =>
-					req.body.probes.readiness.enabled === true &&
-					req.body.probes.readiness.checkMechanism === "httpGet"
-			)
-			.trim()
-			.notEmpty()
-			.withMessage(t("Required field, cannot be left empty"))
-			.bail()
-			.isInt({ min: 1, max: 65535 })
-			.withMessage("Port must be an integer between 1 and 65535")
-			.toInt(), // Converts the port number to an integer
-		body("probes.liveness.enabled")
-			.trim()
-			.notEmpty()
-			.withMessage(t("Required field, cannot be left empty"))
-			.bail()
-			.isBoolean()
-			.withMessage(t("Not a valid boolean value"))
-			.toBoolean(),
-		body("probes.liveness.checkMechanism")
-			.if((value, { req }) => req.body.probes.startup.enabled === true)
-			.trim()
-			.notEmpty()
-			.withMessage(t("Required field, cannot be left empty"))
-			.bail()
-			.isIn(["exec", "httpGet", "tcpSocket"])
-			.withMessage(t("Unsupported liveness probe check mechanism type")),
-		body("probes.liveness.initialDelaySeconds")
-			.if((value, { req }) => req.body.probes.startup.enabled === true)
-			.trim()
-			.notEmpty()
-			.withMessage(t("Required field, cannot be left empty"))
-			.bail()
-			.isInt({ min: 1, max: 3600 })
-			.withMessage(
-				"Initial delay seconds need to be an integer between 1 and 600"
-			)
-			.toInt(),
-		body("probes.liveness.periodSeconds")
-			.if((value, { req }) => req.body.probes.startup.enabled === true)
-			.trim()
-			.notEmpty()
-			.withMessage(t("Required field, cannot be left empty"))
-			.bail()
-			.isInt({ min: 1, max: 3600 })
-			.withMessage("Period seconds need to be an integer between 1 and 600")
-			.toInt(),
-		body("probes.liveness.timeoutSeconds")
-			.if((value, { req }) => req.body.probes.startup.enabled === true)
-			.trim()
-			.notEmpty()
-			.withMessage(t("Required field, cannot be left empty"))
-			.bail()
-			.isInt({ min: 1, max: 3600 })
-			.withMessage("Timeout seconds need to be an integer between 1 and 600")
-			.toInt(),
-		body("probes.liveness.failureThreshold")
-			.if((value, { req }) => req.body.probes.startup.enabled === true)
-			.trim()
-			.notEmpty()
-			.withMessage(t("Required field, cannot be left empty"))
-			.bail()
-			.isInt({ min: 1, max: 20 })
-			.withMessage("Failure threshold need to be an integer between 1 and 20")
-			.toInt(),
-		body("probes.liveness.execCommand")
-			.if(
-				(value, { req }) =>
-					req.body.probes.liveness.enabled === true &&
-					req.body.probes.liveness.checkMechanism === "exec"
-			)
-			.trim()
-			.notEmpty()
-			.withMessage(t("Required field, cannot be left empty")),
-		body("probes.liveness.tcpPort")
-			.if(
-				(value, { req }) =>
-					req.body.probes.liveness.enabled === true &&
-					req.body.probes.liveness.checkMechanism === "tcpSocket"
-			)
-			.trim()
-			.notEmpty()
-			.withMessage(t("Required field, cannot be left empty"))
-			.bail()
-			.isInt({ min: 1, max: 65535 })
-			.withMessage("Port must be an integer between 1 and 65535")
-			.toInt(), // Converts the port number to an integer
-		body("probes.liveness.httpPath")
-			.if(
-				(value, { req }) =>
-					req.body.probes.liveness.enabled === true &&
-					req.body.probes.liveness.checkMechanism === "httpGet"
-			)
-			.trim()
-			.notEmpty()
-			.withMessage(t("Required field, cannot be left empty"))
-			.bail()
-			.custom((value) => value.startsWith("/"))
-			.withMessage("Path must start with a '/' character")
-			.bail()
-			.matches(/^\/([\w\-\/]*)$/)
-			.withMessage(
-				"Not a valid path. Path names include alphanumeric characters, underscore, hyphens, and additional slashes."
-			) // Remove trailing slashes using custom sanitizer
-			.customSanitizer((value) => value.replace(/\/+$/, "")),
-		body("probes.liveness.httpPort")
-			.if(
-				(value, { req }) =>
-					req.body.probes.liveness.enabled === true &&
-					req.body.probes.liveness.checkMechanism === "httpGet"
-			)
-			.trim()
-			.notEmpty()
-			.withMessage(t("Required field, cannot be left empty"))
-			.bail()
-			.isInt({ min: 1, max: 65535 })
-			.withMessage("Port must be an integer between 1 and 65535")
-			.toInt(), // Converts the port number to an integer
-	];
-};
-
-export const checkStatefulSetConfig = (containerType, actionType) => {
-	return [
-		body("statefulSetConfig.desiredReplicas")
-			.trim()
-			.notEmpty()
-			.withMessage(t("Required field, cannot be left empty"))
-			.bail()
-			.isInt({ min: 1, max: 100 })
-			.withMessage("Desired replicas must be an integer between 1 and 10")
-			.toInt(), // Converts the replica number to an integer
-		body("statefulSetConfig.persistentVolumeClaimRetentionPolicy.whenDeleted")
-			.trim()
-			.notEmpty()
-			.withMessage(t("Required field, cannot be left empty"))
-			.bail()
-			.isIn(["Retain", "Delete"])
-			.withMessage(t("Unsupported storage retention policy")),
-		body("statefulSetConfig.persistentVolumeClaimRetentionPolicy.whenScaled")
-			.trim()
-			.notEmpty()
-			.withMessage(t("Required field, cannot be left empty"))
-			.bail()
-			.isIn(["Retain", "Delete"])
-			.withMessage(t("Unsupported storage retention policy")),
-	];
->>>>>>> 5ed44acb
 };
 
 export const checkCronJobConfig = (containerType, actionType) => {
@@ -1910,7 +1293,6 @@
 };
 
 export const checkKnativeServiceConfig = (containerType, actionType) => {
-<<<<<<< HEAD
   return [
     body("knativeConfig.concurrency")
       .trim()
@@ -1940,12 +1322,12 @@
             throw new AgnostError(t("Concurrency target must be a number"));
           }
 
-          const floatVal = parseFloat(value);
-          if (floatVal.toString() !== value.toString()) {
-            throw new AgnostError("Concurrency target must be a valid number");
+          const intVal = parseInt(value);
+          if (intVal.toString() !== value.toString()) {
+            throw new AgnostError("Concurrency target must be a valid integer");
           }
 
-          if (floatVal < 0 || floatVal > 100) {
+          if (intVal < 0 || intVal > 100) {
             throw new AgnostError(
               "Concurrency target must be between 0 and 100"
             );
@@ -1958,7 +1340,7 @@
 
           const intVal = parseInt(value);
           if (intVal.toString() !== value.toString()) {
-            throw new AgnostError("RPS target must be a valid number");
+            throw new AgnostError("RPS target must be a valid integer");
           }
         } else if (req.body.knativeConfig.scalingMetric === "cpu") {
           checkCPU(value, "millicores");
@@ -1968,6 +1350,14 @@
 
         return true;
       }),
+    body("knativeConfig.initialScale")
+      .trim()
+      .notEmpty()
+      .withMessage(t("Required field, cannot be left empty"))
+      .bail()
+      .isInt({ min: 1, max: 100 })
+      .withMessage("Initial scale must be an integer between 1 and 100")
+      .toInt(),
     body("knativeConfig.minScale")
       .trim()
       .notEmpty()
@@ -2025,128 +1415,4 @@
       )
       .toInt(),
   ];
-=======
-	return [
-		body("knativeConfig.concurrency")
-			.trim()
-			.notEmpty()
-			.withMessage(t("Required field, cannot be left empty"))
-			.bail()
-			.bail()
-			.isInt({ min: 1, max: 1000 })
-			.withMessage("Concurrency must be an integer between 1 and 1000")
-			.toInt(),
-		body("knativeConfig.scalingMetric")
-			.trim()
-			.notEmpty()
-			.withMessage(t("Required field, cannot be left empty"))
-			.bail()
-			.isIn(["concurrency", "rps", "cpu", "memory"])
-			.withMessage(t("Unsupported scaling metric")),
-		body("knativeConfig.scalingMetricTarget")
-			.trim()
-			.notEmpty()
-			.withMessage(t("Required field, cannot be left empty"))
-			.bail()
-			.custom((value, { req }) => {
-				if (req.body.knativeConfig.scalingMetric === "concurrency") {
-					// First check if the value is a number
-					if (isNaN(value)) {
-						throw new AgnostError(t("Concurrency target must be a number"));
-					}
-
-					const intVal = parseInt(value);
-					if (intVal.toString() !== value.toString()) {
-						throw new AgnostError("Concurrency target must be a valid integer");
-					}
-
-					if (intVal < 0 || intVal > 100) {
-						throw new AgnostError(
-							"Concurrency target must be between 0 and 100"
-						);
-					}
-				} else if (req.body.knativeConfig.scalingMetric === "rps") {
-					// First check if the value is a number
-					if (isNaN(value)) {
-						throw new AgnostError(t("RPS target must be a number"));
-					}
-
-					const intVal = parseInt(value);
-					if (intVal.toString() !== value.toString()) {
-						throw new AgnostError("RPS target must be a valid integer");
-					}
-				} else if (req.body.knativeConfig.scalingMetric === "cpu") {
-					checkCPU(value, "millicores");
-				} else if (req.body.knativeConfig.scalingMetric === "memory") {
-					checkMemory(value, "mebibyte");
-				}
-
-				return true;
-			}),
-		body("knativeConfig.initialScale")
-			.trim()
-			.notEmpty()
-			.withMessage(t("Required field, cannot be left empty"))
-			.bail()
-			.isInt({ min: 1, max: 100 })
-			.withMessage("Initial scale must be an integer between 1 and 100")
-			.toInt(),
-		body("knativeConfig.minScale")
-			.trim()
-			.notEmpty()
-			.withMessage(t("Required field, cannot be left empty"))
-			.bail()
-			.isInt({ min: 0, max: 100 })
-			.withMessage("Min scale must be a number between 0 and 100")
-			.toInt()
-			.custom((value, { req }) => {
-				const minReplicas = parseInt(value, 10);
-				const maxReplicas = parseInt(req.body.knativeConfig.maxScale, 10);
-
-				if (maxReplicas < minReplicas) {
-					throw new AgnostError("Min scale cannot be larger than max scale");
-				}
-
-				return true;
-			}),
-		body("knativeConfig.maxScale")
-			.trim()
-			.notEmpty()
-			.withMessage(t("Required field, cannot be left empty"))
-			.bail()
-			.isInt({ min: 1, max: 100 })
-			.withMessage("Max scale must be an integer between 1 and 100")
-			.toInt()
-			.custom((value, { req }) => {
-				const minReplicas = parseInt(req.body.knativeConfig.minScale, 10);
-				const maxReplicas = parseInt(value, 10);
-
-				if (maxReplicas < minReplicas) {
-					throw new AgnostError("Max scale cannot be smaller than min scale");
-				}
-
-				return true;
-			}),
-		body("knativeConfig.scaleDownDelay")
-			.trim()
-			.notEmpty()
-			.withMessage(t("Required field, cannot be left empty"))
-			.bail()
-			.isInt({ min: 0, max: 3600 })
-			.withMessage(
-				"Scale down delay period must be a number between 0 and 3600"
-			)
-			.toInt(),
-		body("knativeConfig.scaleToZeroPodRetentionPeriod")
-			.trim()
-			.notEmpty()
-			.withMessage(t("Required field, cannot be left empty"))
-			.bail()
-			.isInt({ min: 0, max: 3600 })
-			.withMessage(
-				"Scale to zero last pod retention period must be a number between 0 and 3600"
-			)
-			.toInt(),
-	];
->>>>>>> 5ed44acb
 };