--- conflicted
+++ resolved
@@ -74,7 +74,6 @@
 };
 
 export const checkRepo = (containerType, actionType) => {
-<<<<<<< HEAD
   return [
     body("repo.type")
       .if((value, { req }) => req.body.repoOrRegistry === "repo")
@@ -121,83 +120,34 @@
       .trim()
       .notEmpty()
       .withMessage(t("Required field, cannot be left empty")),
+    body("repo.gitProviderId")
+      .if((value, { req }) => req.body.repoOrRegistry === "repo")
+      .trim()
+      .notEmpty()
+      .withMessage(t("Required field, cannot be left empty"))
+      .bail()
+      .custom(async (value, { req }) => {
+        if (!helper.isValidId(value)) {
+          throw new AgnostError(t("Invalid Git provider ID"));
+        }
+        const gitProvider = await gitCtrl.getOneByQuery({
+          _id: value,
+        });
+        if (!gitProvider) {
+          throw new AgnostError(t("Git provider not found"));
+        }
+
+        if (gitProvider.accessToken)
+          gitProvider.accessToken = helper.decryptText(gitProvider.accessToken);
+        if (gitProvider.refreshToken)
+          gitProvider.refreshToken = helper.decryptText(
+            gitProvider.refreshToken
+          );
+
+        req.gitProvider = gitProvider;
+        return true;
+      }),
   ];
-=======
-	return [
-		body("repo.type")
-			.if((value, { req }) => req.body.repoOrRegistry === "repo")
-			.trim()
-			.notEmpty()
-			.withMessage(t("Required field, cannot be left empty"))
-			.bail()
-			.isIn(["github", "gitlab", "bitbucket"])
-			.withMessage(t("Unsupported Git provider")),
-		body("repo.name")
-			.if((value, { req }) => req.body.repoOrRegistry === "repo")
-			.trim()
-			.notEmpty()
-			.withMessage(t("Required field, cannot be left empty")),
-		body("repo.url")
-			.if((value, { req }) => req.body.repoOrRegistry === "repo")
-			.trim()
-			.notEmpty()
-			.withMessage(t("Required field, cannot be left empty"))
-			.bail()
-			.isURL({ require_tld: false, require_protocol: true })
-			.withMessage(t("Invalid URL")),
-		body("repo.branch")
-			.if((value, { req }) => req.body.repoOrRegistry === "repo")
-			.trim()
-			.notEmpty()
-			.withMessage(t("Required field, cannot be left empty")),
-		body("repo.path")
-			.if((value, { req }) => req.body.repoOrRegistry === "repo")
-			.trim()
-			.notEmpty()
-			.withMessage(t("Required field, cannot be left empty"))
-			.bail()
-			.custom((value) => value.startsWith("/"))
-			.withMessage("Path must start with a '/' character")
-			.bail()
-			.matches(/^\/([\w\-\/]*)$/)
-			.withMessage(
-				"Not a valid path. Path names include alphanumeric characters, underscore, hyphens, and additional slashes."
-			) // Remove trailing slashes using custom sanitizer
-			.customSanitizer((value) => value.replace(/\/+$/, "")),
-		body("repo.dockerfile")
-			.if((value, { req }) => req.body.repoOrRegistry === "repo")
-			.trim()
-			.notEmpty()
-			.withMessage(t("Required field, cannot be left empty")),
-		body("repo.gitProviderId")
-			.if((value, { req }) => req.body.repoOrRegistry === "repo")
-			.trim()
-			.notEmpty()
-			.withMessage(t("Required field, cannot be left empty"))
-			.bail()
-			.custom(async (value, { req }) => {
-				if (!helper.isValidId(value)) {
-					throw new AgnostError(t("Invalid Git provider ID"));
-				}
-				const gitProvider = await gitCtrl.getOneByQuery({
-					_id: value,
-				});
-				if (!gitProvider) {
-					throw new AgnostError(t("Git provider not found"));
-				}
-
-				if (gitProvider.accessToken)
-					gitProvider.accessToken = helper.decryptText(gitProvider.accessToken);
-				if (gitProvider.refreshToken)
-					gitProvider.refreshToken = helper.decryptText(
-						gitProvider.refreshToken
-					);
-
-				req.gitProvider = gitProvider;
-				return true;
-			}),
-	];
->>>>>>> d766fedc
 };
 
 export const checkVariables = (containerType, actionType) => {
