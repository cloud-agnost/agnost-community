import { body } from "express-validator";
import parser from "cron-parser";
import cntrCtrl from "../../controllers/container.js";
import domainCtrl from "../../controllers/domain.js";
import clsCtrl from "../../controllers/cluster.js";
import { timezones } from "../../config/timezones.js";

export const checkName = (containerType, actionType) => {
  return [
    body("name")
      .trim()
      .notEmpty()
      .withMessage(t("Required field, cannot be left empty"))
      .bail()
      .isLength({
        min: config.get("general.minNameLength"),
        max: config.get("general.maxTextLength"),
      })
      .withMessage(
        t(
          "Name must be minimum %s and maximum %s characters long",
          config.get("general.minNameLength"),
          config.get("general.maxTextLength")
        )
      )
      .custom(async (value, { req }) => {
        let containers = await cntrCtrl.getManyByQuery({
          environmentId: req.environment._id,
        });
        containers.forEach((container) => {
          if (
            container.name.toLowerCase() === value.toLowerCase() &&
            actionType === "create"
          )
            throw new AgnostError(
              t("A %s with the provided name already exists", containerType)
            );

          if (
            container.name.toLowerCase() === value.toLowerCase() &&
            actionType === "update" &&
            req.container._id.toString() !== container._id.toString()
          )
            throw new AgnostError(
              t("A %s with the provided name already exists", containerType)
            );
        });

        if (value.toLowerCase() === "this") {
          throw new AgnostError(
            t(
              "'%s' is a reserved keyword and cannot be used as version name",
              value
            )
          );
        }

        return true;
      }),
  ];
};

export const checkRepoOrRegistry = (containerType, actionType) => {
  return [
    body("repoOrRegistry")
      .trim()
      .notEmpty()
      .withMessage(t("Required field, cannot be left empty"))
      .bail()
      .isIn(["repo", "registry"])
      .withMessage(t("Unsupported %s source type", containerType)),
  ];
};

export const checkRepo = (containerType, actionType) => {
  return [
    body("repo.type")
      .if((value, { req }) => req.body.repoOrRegistry === "repo")
      .trim()
      .notEmpty()
      .withMessage(t("Required field, cannot be left empty"))
      .bail()
      .isIn(["github", "gitlab", "bitbucket"])
      .withMessage(t("Unsupported Git provider")),
    body("repo.name")
      .if((value, { req }) => req.body.repoOrRegistry === "repo")
      .trim()
      .notEmpty()
      .withMessage(t("Required field, cannot be left empty")),
    body("repo.url")
      .if((value, { req }) => req.body.repoOrRegistry === "repo")
      .trim()
      .notEmpty()
      .withMessage(t("Required field, cannot be left empty"))
      .bail()
      .isURL({ require_tld: false, require_protocol: true })
      .withMessage(t("Invalid URL")),
    body("repo.branch")
      .if((value, { req }) => req.body.repoOrRegistry === "repo")
      .trim()
      .notEmpty()
      .withMessage(t("Required field, cannot be left empty")),
    body("repo.path")
      .if((value, { req }) => req.body.repoOrRegistry === "repo")
      .trim()
      .notEmpty()
      .withMessage(t("Required field, cannot be left empty"))
      .bail()
      .custom((value) => value.startsWith("/"))
      .withMessage("Path must start with a '/' character")
      .bail()
      .matches(/^\/([\w\-\/]*)$/)
      .withMessage(
        "Not a valid path. Path names include alphanumeric characters, underscore, hyphens, and additional slashes."
      ) // Remove trailing slashes using custom sanitizer
      .customSanitizer((value) => value.replace(/\/+$/, "")),
    body("repo.dockerfile")
      .if((value, { req }) => req.body.repoOrRegistry === "repo")
      .trim()
      .notEmpty()
      .withMessage(t("Required field, cannot be left empty")),
  ];
};

export const checkVariables = (containerType, actionType) => {
  return [
    body("variables.*.name")
      .trim()
      .notEmpty()
      .withMessage(t("Required field, cannot be left empty")),
    body("variables.*.value").optional(),
  ];
};

export const checkNetworking = (containerType, actionType) => {
<<<<<<< HEAD
  switch (actionType) {
    case "create":
      return [
        body("networking.containerPort")
          .trim()
          .notEmpty()
          .withMessage(t("Required field, cannot be left empty"))
          .bail()
          .isInt({ min: 1, max: 65535 })
          .withMessage("Port must be an integer between 1 and 65535")
          .toInt(), // Converts the port number to an integer
      ];
    case "update":
      return [
        body("networking.containerPort")
          .trim()
          .notEmpty()
          .withMessage(t("Required field, cannot be left empty"))
          .bail()
          .isInt({ min: 1, max: 65535 })
          .withMessage("Port must be an integer between 1 and 65535")
          .toInt(), // Converts the port number to an integer
        body("networking.ingress.enabled")
          .trim()
          .notEmpty()
          .withMessage(t("Required field, cannot be left empty"))
          .bail()
          .isBoolean()
          .withMessage(t("Not a valid boolean value"))
          .toBoolean(),
        body("networking.customDomain.enabled")
          .trim()
          .notEmpty()
          .withMessage(t("Required field, cannot be left empty"))
          .bail()
          .isBoolean()
          .withMessage(t("Not a valid boolean value"))
          .toBoolean(),
        body("networking.customDomain.added")
          .trim()
          .notEmpty()
          .withMessage(t("Required field, cannot be left empty"))
          .bail()
          .isBoolean()
          .withMessage(t("Not a valid boolean value"))
          .toBoolean(),
        body("networking.customDomain.domain")
          .if(
            (value, { req }) =>
              req.body.networking.customDomain.enabled === true &&
              req.body.networking.customDomain.added === true
          )
          .notEmpty()
          .withMessage(t("Required field, cannot be left empty"))
          .bail()
          .toLowerCase() // convert the value to lowercase
          .custom(async (value, { req }) => {
            // The below reges allows for wildcard subdomains
            // const dnameRegex = /^(?:\*\.)?(?:[a-zA-Z0-9-]+\.)+[a-zA-Z]{2,}$/;
            // Check domain name syntax, we do not currently allow wildcard subdomains
            const dnameRegex = /^(?:[a-zA-Z0-9-]+\.)+[a-zA-Z]{2,}$/;
            // Validate domain name (can be at mulitple levels)
            if (!dnameRegex.test(value)) {
              throw new AgnostError(t("Not a valid domain name '%s'", value));
            }

            // Check to see if this domain is already in the domain list
            const domain = await domainCtrl.getOneByQuery({
              domain: value,
            });

            if (domain) {
              throw new AgnostError(
                t(
                  "The specified domain '%s' already exists in overall domains list",
                  value
                )
              );
            }

            // Get the cluster object
            const cluster = await clsCtrl.getOneByQuery({
              clusterAccesssToken: process.env.CLUSTER_ACCESS_TOKEN,
            });

            if (cluster?.domains?.find((entry) => entry === value)) {
              throw new AgnostError(
                t(
                  "The specified domain '%s' already exists in cluster custom domains list",
                  value
                )
              );
            }

            const clusterIPs = await helper.getClusterIPs();
            for (let i = 0; i < clusterIPs.length; i++) {
              // Means that there is at least one IP address that is not private
              if (helper.isPrivateIP(clusterIPs[i]) === false) {
                return true;
              }
            }

            // This means all cluster IPs are private
            throw new AgnostError(
              t(
                "Your cluster IP addresses '%s' are private which are not routable on the internet. You cannot add a custom domain to an Agnost cluster with cluster IP addresses that are all private.",
                clusterIPs.join(", ")
              )
            );
          }),
        body("networking.tcpProxy.enabled")
          .trim()
          .notEmpty()
          .withMessage(t("Required field, cannot be left empty"))
          .bail()
          .isBoolean()
          .withMessage(t("Not a valid boolean value"))
          .toBoolean(),
      ];
    default:
      return [];
  }
=======
	switch (actionType) {
		case "create":
			return [
				body("networking.containerPort")
					.trim()
					.notEmpty()
					.withMessage(t("Required field, cannot be left empty"))
					.bail()
					.isInt({ min: 1, max: 65535 })
					.withMessage("Port must be an integer between 1 and 65535")
					.toInt(), // Converts the port number to an integer
			];
		case "update":
			return [
				body("networking.containerPort")
					.trim()
					.notEmpty()
					.withMessage(t("Required field, cannot be left empty"))
					.bail()
					.isInt({ min: 1, max: 65535 })
					.withMessage("Port must be an integer between 1 and 65535")
					.toInt(), // Converts the port number to an integer
				body("networking.ingress.enabled")
					.trim()
					.notEmpty()
					.withMessage(t("Required field, cannot be left empty"))
					.bail()
					.isBoolean()
					.withMessage(t("Not a valid boolean value"))
					.toBoolean(),
				body("networking.customDomain.enabled")
					.trim()
					.notEmpty()
					.withMessage(t("Required field, cannot be left empty"))
					.bail()
					.isBoolean()
					.withMessage(t("Not a valid boolean value"))
					.toBoolean(),
				body("networking.customDomain.domain")
					.if(
						(value, { req }) =>
							req.body.networking.customDomain.enabled === true
					)
					.notEmpty()
					.withMessage(t("Required field, cannot be left empty"))
					.bail()
					.toLowerCase() // convert the value to lowercase
					.custom(async (value, { req }) => {
						// The below reges allows for wildcard subdomains
						// const dnameRegex = /^(?:\*\.)?(?:[a-zA-Z0-9-]+\.)+[a-zA-Z]{2,}$/;
						// Check domain name syntax, we do not currently allow wildcard subdomains
						const dnameRegex = /^(?:[a-zA-Z0-9-]+\.)+[a-zA-Z]{2,}$/;
						// Validate domain name (can be at mulitple levels)
						if (!dnameRegex.test(value)) {
							throw new AgnostError(t("Not a valid domain name '%s'", value));
						}

						// Check to see if this domain is already in the domain list
						const domain = await domainCtrl.getOneByQuery({
							domain: value,
						});

						if (domain) {
							throw new AgnostError(
								t(
									"The specified domain '%s' already exists in overall domains list",
									value
								)
							);
						}

						// Get the cluster object
						const cluster = await clsCtrl.getOneByQuery({
							clusterAccesssToken: process.env.CLUSTER_ACCESS_TOKEN,
						});

						if (cluster?.domains?.find((entry) => entry === value)) {
							throw new AgnostError(
								t(
									"The specified domain '%s' already exists in cluster custom domains list",
									value
								)
							);
						}

						const clusterIPs = await helper.getClusterIPs();
						for (let i = 0; i < clusterIPs.length; i++) {
							// Means that there is at least one IP address that is not private
							if (helper.isPrivateIP(clusterIPs[i]) === false) {
								return true;
							}
						}

						// This means all cluster IPs are private
						throw new AgnostError(
							t(
								"Your cluster IP addresses '%s' are private which are not routable on the internet. You cannot add a custom domain to an Agnost cluster with cluster IP addresses that are all private.",
								clusterIPs.join(", ")
							)
						);
					}),
				body("networking.tcpProxy.enabled")
					.trim()
					.notEmpty()
					.withMessage(t("Required field, cannot be left empty"))
					.bail()
					.isBoolean()
					.withMessage(t("Not a valid boolean value"))
					.toBoolean(),
			];
		default:
			return [];
	}
>>>>>>> 90092195
};

function checkCPU(value, unit) {
  // First check if the value is a number
  if (isNaN(value)) {
    throw new AgnostError(t("CPU amount must be a number"));
  }

  if (unit === "millicores" || unit === "AverageValueMillicores") {
    const intValue = parseInt(value, 10);
    if (intValue.toString() !== value.toString()) {
      throw new AgnostError(
        "CPU amount must be an integer when using millicores"
      );
    }

    if (
      intValue < config.get("general.containers.minMillicores") ||
      intValue > config.get("general.containers.maxMillicores")
    ) {
      throw new AgnostError(
        t(
          "CPU amount must be between %s and %s when using millicores",
          config.get("general.containers.minMillicores"),
          config.get("general.containers.maxMillicores")
        )
      );
    }
  } else if (unit === "cores" || unit === "AverageValueCores") {
    const floatVal = parseFloat(value);
    if (floatVal.toString() !== value.toString()) {
      throw new AgnostError("CPU amount must be a valid number");
    }

    if (
      floatVal < config.get("general.containers.minCPU") ||
      floatVal > config.get("general.containers.maxCPU")
    ) {
      throw new AgnostError(
        t(
          "CPU request must be between %s and %s when using cores",
          config.get("general.containers.minCPU"),
          config.get("general.containers.maxCPU")
        )
      );
    }
  }

  return true;
}

function parseCpuValue(cpuValue, unit) {
  if (cpuValue && unit) {
    if (unit === "millicores") {
      return parseInt(cpuValue, 10); // Millicores
    }

    return parseFloat(cpuValue) * 1000; // Cores to Millicores
  }

  return undefined;
}

function checkMemory(value, unit) {
  // First check if the value is a number
  if (isNaN(value)) {
    throw new AgnostError(t("Memory amount must be a number"));
  }

  if (unit === "mebibyte" || unit === "AverageValueMebibyte") {
    const intValue = parseInt(value, 10);
    if (intValue.toString() !== value.toString()) {
      throw new AgnostError(
        "Memory amount must be an integer when using mebibytes"
      );
    }

    if (
      intValue < config.get("general.containers.minMiB") ||
      intValue > config.get("general.containers.maxMiB")
    ) {
      throw new AgnostError(
        t(
          "Memory amount must be between %s and %s when using mebibytes",
          config.get("general.containers.minMiB"),
          config.get("general.containers.maxMiB")
        )
      );
    }
  } else if (unit === "gibibyte" || unit === "AverageValueGibibyte") {
    const floatVal = parseFloat(value);
    if (floatVal.toString() !== value.toString()) {
      throw new AgnostError("Memory amount must be a valid number");
    }

    if (
      floatVal < config.get("general.containers.minGiB") ||
      floatVal > config.get("general.containers.maxGiB")
    ) {
      throw new AgnostError(
        t(
          "Memory request must be between %s and %s when using gibibytes",
          config.get("general.containers.minGiB"),
          config.get("general.containers.maxGiB")
        )
      );
    }
  }

  return true;
}

function parseMemoryValue(memoryValue, unit) {
  if (memoryValue && unit) {
    if (unit === "mebibyte") {
      return parseInt(memoryValue, 10); // Mebibytes
    }

    return parseFloat(memoryValue) * 1024; // Gibibytes to Mebibytes
  }

  return undefined;
}

function checkStorage(value, unit) {
  // First check if the value is a number
  if (isNaN(value)) {
    throw new AgnostError(t("Storage amount must be a number"));
  }

  if (unit === "mebibyte") {
    const intValue = parseInt(value, 10);
    if (intValue.toString() !== value.toString()) {
      throw new AgnostError(
        "Storage amount must be an integer when using mebibytes"
      );
    }

    if (
      intValue < config.get("general.containers.minStorageMiB") ||
      intValue > config.get("general.containers.maxStorageMiB")
    ) {
      throw new AgnostError(
        t(
          "Storage amount must be between %s and %s when using mebibytes",
          config.get("general.containers.minStorageMiB"),
          config.get("general.containers.maxStorageMiB")
        )
      );
    }
  } else if (unit === "gibibyte") {
    const floatVal = parseFloat(value);
    if (floatVal.toString() !== value.toString()) {
      throw new AgnostError("Storage amount must be a valid number");
    }

    if (
      floatVal < config.get("general.containers.minStorageGiB") ||
      floatVal > config.get("general.containers.maxStorageGiB")
    ) {
      throw new AgnostError(
        t(
          "Storage request must be between %s and %s when using gibibytes",
          config.get("general.containers.minStorageGiB"),
          config.get("general.containers.maxStorageGiB")
        )
      );
    }
  }

  return true;
}

export const checkPodConfig = (containerType, actionType) => {
  return [
    body("podConfig.restartPolicy")
      .trim()
      .notEmpty()
      .withMessage(t("Required field, cannot be left empty"))
      .bail()
      .isIn(["Always", "OnFailure", "Never"])
      .withMessage(t("Unsupported restart policy")),
    body("podConfig.cpuRequestType")
      .trim()
      .notEmpty()
      .withMessage(t("Required field, cannot be left empty"))
      .bail()
      .isIn(["millicores", "cores"])
      .withMessage(t("Unsupported CPU unit")),
    body("podConfig.cpuRequest")
      .notEmpty()
      .withMessage(t("Required field, cannot be left empty"))
      .bail()
      .if((value, { req }) =>
        ["millicores", "cores"].includes(req.body.podConfig.cpuRequestType)
      )
      .custom((value, { req }) => {
        checkCPU(value, req.body.podConfig.cpuRequestType);
        const request = parseCpuValue(
          value,
          req.body.podConfig?.cpuRequestType
        );
        const limit = parseCpuValue(
          req.body.podConfig.cpuLimit,
          req.body.podConfig.cpuLimitType
        );

        if (request > limit) {
          throw new AgnostError("CPU request cannot be larger than CPU limit");
        }

        return true;
      })
      .bail()
      .customSanitizer((value) => {
        // Check if the number has a decimal to decide on int or float conversion
        return value.includes(".") ? parseFloat(value) : parseInt(value, 10);
      }),
    body("podConfig.cpuLimitType")
      .trim()
      .notEmpty()
      .withMessage(t("Required field, cannot be left empty"))
      .bail()
      .isIn(["millicores", "cores"])
      .withMessage(t("Unsupported CPU unit")),
    body("podConfig.cpuLimit")
      .trim()
      .notEmpty()
      .withMessage(t("Required field, cannot be left empty"))
      .bail()
      .if((value, { req }) =>
        ["millicores", "cores"].includes(req.body.podConfig.cpuLimitType)
      )
      .custom((value, { req }) => {
        checkCPU(value, req.body.podConfig?.cpuLimitType);

        const request = parseCpuValue(
          req.body.podConfig.cpuRequest,
          req.body.podConfig.cpuRequestType
        );
        const limit = parseCpuValue(value, req.body.podConfig.cpuLimitType);

        if (request > limit) {
          throw new AgnostError("CPU limit cannot be smaller than CPU request");
        }

        return true;
      })
      .bail()
      .customSanitizer((value) => {
        // Check if the number has a decimal to decide on int or float conversion
        return value.includes(".") ? parseFloat(value) : parseInt(value, 10);
      }),
    body("podConfig.memoryRequestType")
      .trim()
      .notEmpty()
      .withMessage(t("Required field, cannot be left empty"))
      .bail()
      .isIn(["mebibyte", "gibibyte"])
      .withMessage(t("Unsupported memory unit")),
    body("podConfig.memoryRequest")
      .notEmpty()
      .withMessage(t("Required field, cannot be left empty"))
      .bail()
      .if((value, { req }) =>
        ["mebibyte", "gibibyte"].includes(req.body.podConfig.memoryRequestType)
      )
      .custom((value, { req }) => {
        checkMemory(value, req.body.podConfig.memoryRequestType);

        const request = parseMemoryValue(
          value,
          req.body.podConfig.memoryRequestType
        );
        const limit = parseMemoryValue(
          req.body.podConfig.memoryLimit,
          req.body.podConfig.memoryLimitType
        );

        if (request > limit) {
          throw new AgnostError(
            "Memory request cannot be larger than memory limit"
          );
        }

        return true;
      })
      .bail()
      .customSanitizer((value) => {
        // Check if the number has a decimal to decide on int or float conversion
        return value.includes(".") ? parseFloat(value) : parseInt(value, 10);
      }),
    body("podConfig.memoryLimitType")
      .trim()
      .notEmpty()
      .withMessage(t("Required field, cannot be left empty"))
      .bail()
      .isIn(["mebibyte", "gibibyte"])
      .withMessage(t("Unsupported memory unit")),
    body("podConfig.memoryLimit")
      .trim()
      .notEmpty()
      .withMessage(t("Required field, cannot be left empty"))
      .bail()
      .if((value, { req }) =>
        ["mebibyte", "gibibyte"].includes(req.body.podConfig.memoryLimitType)
      )
      .custom((value, { req }) => {
        checkMemory(value, req.body.podConfig.memoryLimitType);

        const request = parseMemoryValue(
          req.body.podConfig.memoryRequest,
          req.body.podConfig.memoryRequestType
        );
        const limit = parseMemoryValue(
          value,
          req.body.podConfig.memoryLimitType
        );

        if (request > limit) {
          throw new AgnostError(
            "Memory limit cannot be smaller than memory request"
          );
        }

        return true;
      })
      .bail()
      .customSanitizer((value) => {
        // Check if the number has a decimal to decide on int or float conversion
        return value.includes(".") ? parseFloat(value) : parseInt(value, 10);
      }),
  ];
};

export const checkStorageConfig = (containerType, actionType) => {
  return [
    body("storageConfig.enabled")
      .trim()
      .notEmpty()
      .withMessage(t("Required field, cannot be left empty"))
      .bail()
      .isBoolean()
      .withMessage(t("Not a valid boolean value"))
      .toBoolean(),
    body("storageConfig.mountPath")
      .if((value, { req }) => req.body.storageConfig.enabled === true)
      .trim()
      .notEmpty()
      .withMessage(t("Required field, cannot be left empty"))
      .bail()
      .custom((value) => value.startsWith("/"))
      .withMessage("Path must start with a '/' character")
      .bail()
      .matches(/^\/([\w\-\/]*)$/)
      .withMessage(
        "Not a valid mount path. Mount paths include alphanumeric characters, underscore, hyphens, and additional slashes."
      ) // Remove trailing slashes using custom sanitizer
      .customSanitizer((value) => value.replace(/\/+$/, "")),
    body("storageConfig.accessModes")
      .if((value, { req }) => req.body.storageConfig.enabled === true)
      .isArray()
      .withMessage(t("Access modes need to be an array of strings"))
      .custom((value, { req }) => {
        if (value.length === 0) {
          throw new AgnostError(
            t("At least one access mode needs to be specified.")
          );
        }

        return true;
      }),
    body("storageConfig.accessModes.*")
      .if((value, { req }) => req.body.storageConfig.enabled === true)
      .trim()
      .notEmpty()
      .withMessage(t("Required field, cannot be left empty"))
      .bail()
      .isIn(["ReadWriteOnce", "ReadOnlyMany", "ReadWriteMany"])
      .withMessage(t("Unsupported storage access mode")),
    body("storageConfig.sizeType")
      .if((value, { req }) => req.body.storageConfig.enabled === true)
      .trim()
      .notEmpty()
      .withMessage(t("Required field, cannot be left empty"))
      .bail()
      .isIn(["mebibyte", "gibibyte"])
      .withMessage(t("Unsupported storage size unit"))
      .bail()
      .if((value, { req }) => actionType === "update")
      .custom((value, { req }) => {
        const existingSize = req.container.storageConfig.size;
        const existingSizeType = req.container.storageConfig.sizeType;
        const existingSizeInMiB =
          existingSizeType === "mebibyte"
            ? existingSize
            : Math.round(existingSize * 1024);
        // Calculate size in mebibytes
        const newSize = req.body.storageConfig.size;
        const newSizeType = req.body.storageConfig.sizeType;
        const newSizeInMiB =
          newSizeType === "mebibyte" ? newSize : Math.round(newSize * 1024);

        if (newSizeInMiB < existingSizeInMiB) {
          throw new AgnostError(
            t(
              "Storage size cannot be decreased. Current size is %s %s",
              existingSize,
              existingSizeType
            )
          );
        }

        return true;
      }),
    body("storageConfig.size")
      .if((value, { req }) => req.body.storageConfig.enabled === true)
      .notEmpty()
      .withMessage(t("Required field, cannot be left empty"))
      .bail()
      .if((value, { req }) =>
        ["mebibyte", "gibibyte"].includes(req.body.storageConfig.sizeType)
      )
      .custom((value, { req }) => {
        checkStorage(value, req.body.storageConfig.sizeType);

        return true;
      })
      .bail()
      .customSanitizer((value) => {
        // Check if the number has a decimal to decide on int or float conversion
        return value.includes(".") ? parseFloat(value) : parseInt(value, 10);
      }),
  ];
};

export const checkDeploymentConfig = (containerType, actionType) => {
  return [
    body("deploymentConfig.desiredReplicas")
      .trim()
      .notEmpty()
      .withMessage(t("Required field, cannot be left empty"))
      .bail()
      .isInt({ min: 1, max: 100 })
      .withMessage("Desired replicas must be an integer between 1 and 100")
      .toInt(), // Converts the replica number to an integer
    body("deploymentConfig.minReplicas")
      .if(
        (value, { req }) =>
          req.body.deploymentConfig.cpuMetric.enabled === true ||
          req.body.deploymentConfig.memoryMetric.enabled === true
      )
      .trim()
      .notEmpty()
      .withMessage(t("Required field, cannot be left empty"))
      .bail()
      .isInt({ min: 1, max: 100 })
      .withMessage("Min replicas must be an integer between 1 and 100")
      .toInt() // Converts the replica number to an integer
      .custom((value, { req }) => {
        const minReplicas = parseInt(value, 10);
        const maxReplicas = parseInt(req.body.deploymentConfig.maxReplicas, 10);

        if (maxReplicas < minReplicas) {
          throw new AgnostError(
            "Min replicas cannot be larger than max replicas"
          );
        }

        return true;
      }),
    body("deploymentConfig.maxReplicas")
      .if(
        (value, { req }) =>
          req.body.deploymentConfig.cpuMetric.enabled === true ||
          req.body.deploymentConfig.memoryMetric.enabled === true
      )
      .trim()
      .notEmpty()
      .withMessage(t("Required field, cannot be left empty"))
      .bail()
      .isInt({ min: 1, max: 100 })
      .withMessage("Max replicas must be an integer between 1 and 100")
      .toInt() // Converts the replica number to an integer
      .custom((value, { req }) => {
        const minReplicas = parseInt(req.body.deploymentConfig.minReplicas, 10);
        const maxReplicas = parseInt(value, 10);

        if (maxReplicas < minReplicas) {
          throw new AgnostError(
            "Max replicas cannot be smaller than min replicas"
          );
        }

        return true;
      }),
    body("deploymentConfig.cpuMetric.enabled")
      .trim()
      .notEmpty()
      .withMessage(t("Required field, cannot be left empty"))
      .bail()
      .isBoolean()
      .withMessage(t("Not a valid boolean value"))
      .toBoolean(),
    body("deploymentConfig.cpuMetric.metricType")
      .if(
        (value, { req }) => req.body.deploymentConfig.cpuMetric.enabled === true
      )
      .trim()
      .notEmpty()
      .withMessage(t("Required field, cannot be left empty"))
      .bail()
      .isIn([
        "AverageUtilization",
        "AverageValueMillicores",
        "AverageValueCores",
      ])
      .withMessage(t("Unsupported CPU metric type")),
    body("deploymentConfig.cpuMetric.metricValue")
      .if(
        (value, { req }) => req.body.deploymentConfig.cpuMetric.enabled === true
      )
      .trim()
      .notEmpty()
      .withMessage(t("Required field, cannot be left empty"))
      .bail()
      .custom((value, { req }) => {
        if (
          ["AverageValueMillicores", "AverageValueCores"].includes(
            req.body.deploymentConfig.cpuMetric.metricType
          )
        ) {
          checkCPU(value, req.body.deploymentConfig.cpuMetric.metricType);
        } else if (
          req.body.deploymentConfig.cpuMetric.metricType ===
          "AverageUtilization"
        ) {
          if (isNaN(value)) {
            throw new AgnostError(t("CPU metric value must be a number"));
          }

          if (parseInt(value, 10) < 1 || parseInt(value, 10) > 100) {
            throw new AgnostError(
              t("CPU metric value must be between %s and %s", 1, 100)
            );
          }
        }

        return true;
      })
      .bail()
      .customSanitizer((value) => {
        // Check if the number has a decimal to decide on int or float conversion
        return value.includes(".") ? parseFloat(value) : parseInt(value, 10);
      }),
    body("deploymentConfig.memoryMetric.enabled")
      .trim()
      .notEmpty()
      .withMessage(t("Required field, cannot be left empty"))
      .bail()
      .isBoolean()
      .withMessage(t("Not a valid boolean value"))
      .toBoolean(),
    body("deploymentConfig.memoryMetric.metricType")
      .if(
        (value, { req }) =>
          req.body.deploymentConfig.memoryMetric.enabled === true
      )
      .trim()
      .notEmpty()
      .withMessage(t("Required field, cannot be left empty"))
      .bail()
      .isIn(["AverageValueMebibyte", "AverageValueGibibyte"])
      .withMessage(t("Unsupported memory metric type")),
    body("deploymentConfig.memoryMetric.metricValue")
      .if(
        (value, { req }) =>
          req.body.deploymentConfig.memoryMetric.enabled === true
      )
      .trim()
      .notEmpty()
      .withMessage(t("Required field, cannot be left empty"))
      .bail()
      .custom((value, { req }) => {
        if (
          ["AverageValueMebibyte", "AverageValueGibibyte"].includes(
            req.body.deploymentConfig.memoryMetric.metricType
          )
        ) {
          checkMemory(value, req.body.deploymentConfig.memoryMetric.metricType);
        }

        return true;
      })
      .bail()
      .customSanitizer((value) => {
        // Check if the number has a decimal to decide on int or float conversion
        return value.includes(".") ? parseFloat(value) : parseInt(value, 10);
      }),
  ];
};

export const checkProbes = (containerType, actionType) => {
  return [
    body("probes.startup.enabled")
      .trim()
      .notEmpty()
      .withMessage(t("Required field, cannot be left empty"))
      .bail()
      .isBoolean()
      .withMessage(t("Not a valid boolean value"))
      .toBoolean(),
    body("probes.startup.checkMechanism")
      .if((value, { req }) => req.body.probes.startup.enabled === true)
      .trim()
      .notEmpty()
      .withMessage(t("Required field, cannot be left empty"))
      .bail()
      .isIn(["exec", "httpGet", "tcpSocket"])
      .withMessage(t("Unsupported startup probe check mechanism type")),
    body("probes.startup.initialDelaySeconds")
      .if((value, { req }) => req.body.probes.startup.enabled === true)
      .trim()
      .notEmpty()
      .withMessage(t("Required field, cannot be left empty"))
      .bail()
      .isInt({ min: 1, max: 3600 })
      .withMessage(
        "Initial delay seconds need to be an integer between 1 and 600"
      )
      .toInt(),
    body("probes.startup.periodSeconds")
      .if((value, { req }) => req.body.probes.startup.enabled === true)
      .trim()
      .notEmpty()
      .withMessage(t("Required field, cannot be left empty"))
      .bail()
      .isInt({ min: 1, max: 3600 })
      .withMessage("Period seconds need to be an integer between 1 and 600")
      .toInt(),
    body("probes.startup.timeoutSeconds")
      .if((value, { req }) => req.body.probes.startup.enabled === true)
      .trim()
      .notEmpty()
      .withMessage(t("Required field, cannot be left empty"))
      .bail()
      .isInt({ min: 1, max: 3600 })
      .withMessage("Timeout seconds need to be an integer between 1 and 600")
      .toInt(),
    body("probes.startup.failureThreshold")
      .if((value, { req }) => req.body.probes.startup.enabled === true)
      .trim()
      .notEmpty()
      .withMessage(t("Required field, cannot be left empty"))
      .bail()
      .isInt({ min: 1, max: 20 })
      .withMessage("Failure threshold need to be an integer between 1 and 20")
      .toInt(),
    body("probes.startup.execCommand")
      .if(
        (value, { req }) =>
          req.body.probes.startup.enabled === true &&
          req.body.probes.startup.checkMechanism === "exec"
      )
      .trim()
      .notEmpty()
      .withMessage(t("Required field, cannot be left empty")),
    body("probes.startup.tcpPort")
      .if(
        (value, { req }) =>
          req.body.probes.startup.enabled === true &&
          req.body.probes.startup.checkMechanism === "tcpSocket"
      )
      .trim()
      .notEmpty()
      .withMessage(t("Required field, cannot be left empty"))
      .bail()
      .isInt({ min: 1, max: 65535 })
      .withMessage("Port must be an integer between 1 and 65535")
      .toInt(), // Converts the port number to an integer
    body("probes.startup.httpPath")
      .if(
        (value, { req }) =>
          req.body.probes.startup.enabled === true &&
          req.body.probes.startup.checkMechanism === "httpGet"
      )
      .trim()
      .notEmpty()
      .withMessage(t("Required field, cannot be left empty"))
      .bail()
      .custom((value) => value.startsWith("/"))
      .withMessage("Path must start with a '/' character")
      .bail()
      .matches(/^\/([\w\-\/]*)$/)
      .withMessage(
        "Not a valid path. Path names include alphanumeric characters, underscore, hyphens, and additional slashes."
      ) // Remove trailing slashes using custom sanitizer
      .customSanitizer((value) => value.replace(/\/+$/, "")),
    body("probes.startup.httpPort")
      .if(
        (value, { req }) =>
          req.body.probes.startup.enabled === true &&
          req.body.probes.startup.checkMechanism === "httpGet"
      )
      .trim()
      .notEmpty()
      .withMessage(t("Required field, cannot be left empty"))
      .bail()
      .isInt({ min: 1, max: 65535 })
      .withMessage("Port must be an integer between 1 and 65535")
      .toInt(), // Converts the port number to an integer
    body("probes.readiness.enabled")
      .trim()
      .notEmpty()
      .withMessage(t("Required field, cannot be left empty"))
      .bail()
      .isBoolean()
      .withMessage(t("Not a valid boolean value"))
      .toBoolean(),
    body("probes.readiness.checkMechanism")
      .if((value, { req }) => req.body.probes.startup.enabled === true)
      .trim()
      .notEmpty()
      .withMessage(t("Required field, cannot be left empty"))
      .bail()
      .isIn(["exec", "httpGet", "tcpSocket"])
      .withMessage(t("Unsupported readiness probe check mechanism type")),
    body("probes.readiness.initialDelaySeconds")
      .if((value, { req }) => req.body.probes.startup.enabled === true)
      .trim()
      .notEmpty()
      .withMessage(t("Required field, cannot be left empty"))
      .bail()
      .isInt({ min: 1, max: 3600 })
      .withMessage(
        "Initial delay seconds need to be an integer between 1 and 600"
      )
      .toInt(),
    body("probes.readiness.periodSeconds")
      .if((value, { req }) => req.body.probes.startup.enabled === true)
      .trim()
      .notEmpty()
      .withMessage(t("Required field, cannot be left empty"))
      .bail()
      .isInt({ min: 1, max: 3600 })
      .withMessage("Period seconds need to be an integer between 1 and 600")
      .toInt(),
    body("probes.readiness.timeoutSeconds")
      .if((value, { req }) => req.body.probes.startup.enabled === true)
      .trim()
      .notEmpty()
      .withMessage(t("Required field, cannot be left empty"))
      .bail()
      .isInt({ min: 1, max: 3600 })
      .withMessage("Timeout seconds need to be an integer between 1 and 600")
      .toInt(),
    body("probes.readiness.failureThreshold")
      .if((value, { req }) => req.body.probes.startup.enabled === true)
      .trim()
      .notEmpty()
      .withMessage(t("Required field, cannot be left empty"))
      .bail()
      .isInt({ min: 1, max: 20 })
      .withMessage("Failure threshold need to be an integer between 1 and 20")
      .toInt(),
    body("probes.readiness.execCommand")
      .if(
        (value, { req }) =>
          req.body.probes.readiness.enabled === true &&
          req.body.probes.readiness.checkMechanism === "exec"
      )
      .trim()
      .notEmpty()
      .withMessage(t("Required field, cannot be left empty")),
    body("probes.readiness.tcpPort")
      .if(
        (value, { req }) =>
          req.body.probes.readiness.enabled === true &&
          req.body.probes.readiness.checkMechanism === "tcpSocket"
      )
      .trim()
      .notEmpty()
      .withMessage(t("Required field, cannot be left empty"))
      .bail()
      .isInt({ min: 1, max: 65535 })
      .withMessage("Port must be an integer between 1 and 65535")
      .toInt(), // Converts the port number to an integer
    body("probes.readiness.httpPath")
      .if(
        (value, { req }) =>
          req.body.probes.readiness.enabled === true &&
          req.body.probes.readiness.checkMechanism === "httpGet"
      )
      .trim()
      .notEmpty()
      .withMessage(t("Required field, cannot be left empty"))
      .bail()
      .custom((value) => value.startsWith("/"))
      .withMessage("Path must start with a '/' character")
      .bail()
      .matches(/^\/([\w\-\/]*)$/)
      .withMessage(
        "Not a valid path. Path names include alphanumeric characters, underscore, hyphens, and additional slashes."
      ) // Remove trailing slashes using custom sanitizer
      .customSanitizer((value) => value.replace(/\/+$/, "")),
    body("probes.readiness.httpPort")
      .if(
        (value, { req }) =>
          req.body.probes.readiness.enabled === true &&
          req.body.probes.readiness.checkMechanism === "httpGet"
      )
      .trim()
      .notEmpty()
      .withMessage(t("Required field, cannot be left empty"))
      .bail()
      .isInt({ min: 1, max: 65535 })
      .withMessage("Port must be an integer between 1 and 65535")
      .toInt(), // Converts the port number to an integer
    body("probes.liveness.enabled")
      .trim()
      .notEmpty()
      .withMessage(t("Required field, cannot be left empty"))
      .bail()
      .isBoolean()
      .withMessage(t("Not a valid boolean value"))
      .toBoolean(),
    body("probes.liveness.checkMechanism")
      .if((value, { req }) => req.body.probes.startup.enabled === true)
      .trim()
      .notEmpty()
      .withMessage(t("Required field, cannot be left empty"))
      .bail()
      .isIn(["exec", "httpGet", "tcpSocket"])
      .withMessage(t("Unsupported liveness probe check mechanism type")),
    body("probes.liveness.initialDelaySeconds")
      .if((value, { req }) => req.body.probes.startup.enabled === true)
      .trim()
      .notEmpty()
      .withMessage(t("Required field, cannot be left empty"))
      .bail()
      .isInt({ min: 1, max: 3600 })
      .withMessage(
        "Initial delay seconds need to be an integer between 1 and 600"
      )
      .toInt(),
    body("probes.liveness.periodSeconds")
      .if((value, { req }) => req.body.probes.startup.enabled === true)
      .trim()
      .notEmpty()
      .withMessage(t("Required field, cannot be left empty"))
      .bail()
      .isInt({ min: 1, max: 3600 })
      .withMessage("Period seconds need to be an integer between 1 and 600")
      .toInt(),
    body("probes.liveness.timeoutSeconds")
      .if((value, { req }) => req.body.probes.startup.enabled === true)
      .trim()
      .notEmpty()
      .withMessage(t("Required field, cannot be left empty"))
      .bail()
      .isInt({ min: 1, max: 3600 })
      .withMessage("Timeout seconds need to be an integer between 1 and 600")
      .toInt(),
    body("probes.liveness.failureThreshold")
      .if((value, { req }) => req.body.probes.startup.enabled === true)
      .trim()
      .notEmpty()
      .withMessage(t("Required field, cannot be left empty"))
      .bail()
      .isInt({ min: 1, max: 20 })
      .withMessage("Failure threshold need to be an integer between 1 and 20")
      .toInt(),
    body("probes.liveness.execCommand")
      .if(
        (value, { req }) =>
          req.body.probes.liveness.enabled === true &&
          req.body.probes.liveness.checkMechanism === "exec"
      )
      .trim()
      .notEmpty()
      .withMessage(t("Required field, cannot be left empty")),
    body("probes.liveness.tcpPort")
      .if(
        (value, { req }) =>
          req.body.probes.liveness.enabled === true &&
          req.body.probes.liveness.checkMechanism === "tcpSocket"
      )
      .trim()
      .notEmpty()
      .withMessage(t("Required field, cannot be left empty"))
      .bail()
      .isInt({ min: 1, max: 65535 })
      .withMessage("Port must be an integer between 1 and 65535")
      .toInt(), // Converts the port number to an integer
    body("probes.liveness.httpPath")
      .if(
        (value, { req }) =>
          req.body.probes.liveness.enabled === true &&
          req.body.probes.liveness.checkMechanism === "httpGet"
      )
      .trim()
      .notEmpty()
      .withMessage(t("Required field, cannot be left empty"))
      .bail()
      .custom((value) => value.startsWith("/"))
      .withMessage("Path must start with a '/' character")
      .bail()
      .matches(/^\/([\w\-\/]*)$/)
      .withMessage(
        "Not a valid path. Path names include alphanumeric characters, underscore, hyphens, and additional slashes."
      ) // Remove trailing slashes using custom sanitizer
      .customSanitizer((value) => value.replace(/\/+$/, "")),
    body("probes.liveness.httpPort")
      .if(
        (value, { req }) =>
          req.body.probes.liveness.enabled === true &&
          req.body.probes.liveness.checkMechanism === "httpGet"
      )
      .trim()
      .notEmpty()
      .withMessage(t("Required field, cannot be left empty"))
      .bail()
      .isInt({ min: 1, max: 65535 })
      .withMessage("Port must be an integer between 1 and 65535")
      .toInt(), // Converts the port number to an integer
  ];
};

export const checkStatefulSetConfig = (containerType, actionType) => {
  return [
    body("statefulSetConfig.desiredReplicas")
      .trim()
      .notEmpty()
      .withMessage(t("Required field, cannot be left empty"))
      .bail()
      .isInt({ min: 1, max: 100 })
      .withMessage("Desired replicas must be an integer between 1 and 10")
      .toInt(), // Converts the replica number to an integer
  ];
};

export const checkCronJobConfig = (containerType, actionType) => {
  return [
    body("cronJobConfig.schedule")
      .trim()
      .notEmpty()
      .withMessage(t("Required field, cannot be left empty"))
      .bail()
      .custom((value) => {
        try {
          parser.parseExpression(value);
          return true;
        } catch (err) {
          throw new AgnostError(
            t("Not a valid cron expression. %s", err.message)
          );
        }
      }),
    body("cronJobConfig.timeZone")
      .trim()
      .notEmpty()
      .withMessage(t("Required field, cannot be left empty"))
      .bail()
      .isIn(timezones.map((entry) => entry.value))
      .withMessage(t("Unsupported timezone")),
    body("cronJobConfig.concurrencyPolicy")
      .trim()
      .notEmpty()
      .withMessage(t("Required field, cannot be left empty"))
      .bail()
      .isIn(["Allow", "Forbid", "Replace"])
      .withMessage(t("Unsupported coucurrency policy")),
    body("cronJobConfig.suspend")
      .trim()
      .notEmpty()
      .withMessage(t("Required field, cannot be left empty"))
      .bail()
      .isBoolean()
      .withMessage(t("Not a valid boolean value"))
      .toBoolean(),
  ];
};

export const checkKnativeServiceConfig = (containerType, actionType) => {
  return [
    body("knativeConfig.concurrency")
      .trim()
      .notEmpty()
      .withMessage(t("Required field, cannot be left empty"))
      .bail()
      .bail()
      .isInt({ min: 1, max: 1000 })
      .withMessage("Concurrency must be an integer between 1 and 1000")
      .toInt(),
    body("knativeConfig.scalingMetric")
      .trim()
      .notEmpty()
      .withMessage(t("Required field, cannot be left empty"))
      .bail()
      .isIn(["concurrency", "rps", "cpu", "memory"])
      .withMessage(t("Unsupported scaling metric")),
    body("knativeConfig.scalingMetricTarget")
      .trim()
      .notEmpty()
      .withMessage(t("Required field, cannot be left empty"))
      .bail()
      .custom((value, { req }) => {
        if (req.body.knativeConfig.scalingMetric === "concurrency") {
          // First check if the value is a number
          if (isNaN(value)) {
            throw new AgnostError(t("Concurrency target must be a number"));
          }

          const floatVal = parseFloat(value);
          if (floatVal.toString() !== value.toString()) {
            throw new AgnostError("Concurrency target must be a valid number");
          }

          if (floatVal < 0 || floatVal > 100) {
            throw new AgnostError(
              "Concurrency target must be between 0 and 100"
            );
          }
        } else if (req.body.knativeConfig.scalingMetric === "rps") {
          // First check if the value is a number
          if (isNaN(value)) {
            throw new AgnostError(t("RPS target must be a number"));
          }

          const intVal = parseInt(value);
          if (intVal.toString() !== value.toString()) {
            throw new AgnostError("RPS target must be a valid number");
          }
        } else if (req.body.knativeConfig.scalingMetric === "cpu") {
          checkCPU(value, "millicores");
        } else if (req.body.knativeConfig.scalingMetric === "memory") {
          checkMemory(value, "mebibyte");
        }

        return true;
      }),
    body("knativeConfig.minScale")
      .trim()
      .notEmpty()
      .withMessage(t("Required field, cannot be left empty"))
      .bail()
      .isInt({ min: 0, max: 100 })
      .withMessage("Min scale must be a number between 0 and 100")
      .toInt()
      .custom((value, { req }) => {
        const minReplicas = parseInt(value, 10);
        const maxReplicas = parseInt(req.body.knativeConfig.maxScale, 10);

        if (maxReplicas < minReplicas) {
          throw new AgnostError("Min scale cannot be larger than max scale");
        }

        return true;
      }),
    body("knativeConfig.maxScale")
      .trim()
      .notEmpty()
      .withMessage(t("Required field, cannot be left empty"))
      .bail()
      .isInt({ min: 1, max: 100 })
      .withMessage("Max scale must be an integer between 1 and 100")
      .toInt()
      .custom((value, { req }) => {
        const minReplicas = parseInt(req.body.knativeConfig.minScale, 10);
        const maxReplicas = parseInt(value, 10);

        if (maxReplicas < minReplicas) {
          throw new AgnostError("Max scale cannot be smaller than min scale");
        }

        return true;
      }),
    body("knativeConfig.scaleDownDelay")
      .trim()
      .notEmpty()
      .withMessage(t("Required field, cannot be left empty"))
      .bail()
      .isInt({ min: 0, max: 3600 })
      .withMessage(
        "Scale down delay period must be a number between 0 and 3600"
      )
      .toInt(),
    body("knativeConfig.scaleToZeroPodRetentionPeriod")
      .trim()
      .notEmpty()
      .withMessage(t("Required field, cannot be left empty"))
      .bail()
      .isInt({ min: 0, max: 3600 })
      .withMessage(
        "Scale to zero last pod retention period must be a number between 0 and 3600"
      )
      .toInt(),
  ];
};<|MERGE_RESOLUTION|>--- conflicted
+++ resolved
@@ -133,7 +133,6 @@
 };
 
 export const checkNetworking = (containerType, actionType) => {
-<<<<<<< HEAD
   switch (actionType) {
     case "create":
       return [
@@ -172,19 +171,10 @@
           .isBoolean()
           .withMessage(t("Not a valid boolean value"))
           .toBoolean(),
-        body("networking.customDomain.added")
-          .trim()
-          .notEmpty()
-          .withMessage(t("Required field, cannot be left empty"))
-          .bail()
-          .isBoolean()
-          .withMessage(t("Not a valid boolean value"))
-          .toBoolean(),
         body("networking.customDomain.domain")
           .if(
             (value, { req }) =>
-              req.body.networking.customDomain.enabled === true &&
-              req.body.networking.customDomain.added === true
+              req.body.networking.customDomain.enabled === true
           )
           .notEmpty()
           .withMessage(t("Required field, cannot be left empty"))
@@ -256,121 +246,6 @@
     default:
       return [];
   }
-=======
-	switch (actionType) {
-		case "create":
-			return [
-				body("networking.containerPort")
-					.trim()
-					.notEmpty()
-					.withMessage(t("Required field, cannot be left empty"))
-					.bail()
-					.isInt({ min: 1, max: 65535 })
-					.withMessage("Port must be an integer between 1 and 65535")
-					.toInt(), // Converts the port number to an integer
-			];
-		case "update":
-			return [
-				body("networking.containerPort")
-					.trim()
-					.notEmpty()
-					.withMessage(t("Required field, cannot be left empty"))
-					.bail()
-					.isInt({ min: 1, max: 65535 })
-					.withMessage("Port must be an integer between 1 and 65535")
-					.toInt(), // Converts the port number to an integer
-				body("networking.ingress.enabled")
-					.trim()
-					.notEmpty()
-					.withMessage(t("Required field, cannot be left empty"))
-					.bail()
-					.isBoolean()
-					.withMessage(t("Not a valid boolean value"))
-					.toBoolean(),
-				body("networking.customDomain.enabled")
-					.trim()
-					.notEmpty()
-					.withMessage(t("Required field, cannot be left empty"))
-					.bail()
-					.isBoolean()
-					.withMessage(t("Not a valid boolean value"))
-					.toBoolean(),
-				body("networking.customDomain.domain")
-					.if(
-						(value, { req }) =>
-							req.body.networking.customDomain.enabled === true
-					)
-					.notEmpty()
-					.withMessage(t("Required field, cannot be left empty"))
-					.bail()
-					.toLowerCase() // convert the value to lowercase
-					.custom(async (value, { req }) => {
-						// The below reges allows for wildcard subdomains
-						// const dnameRegex = /^(?:\*\.)?(?:[a-zA-Z0-9-]+\.)+[a-zA-Z]{2,}$/;
-						// Check domain name syntax, we do not currently allow wildcard subdomains
-						const dnameRegex = /^(?:[a-zA-Z0-9-]+\.)+[a-zA-Z]{2,}$/;
-						// Validate domain name (can be at mulitple levels)
-						if (!dnameRegex.test(value)) {
-							throw new AgnostError(t("Not a valid domain name '%s'", value));
-						}
-
-						// Check to see if this domain is already in the domain list
-						const domain = await domainCtrl.getOneByQuery({
-							domain: value,
-						});
-
-						if (domain) {
-							throw new AgnostError(
-								t(
-									"The specified domain '%s' already exists in overall domains list",
-									value
-								)
-							);
-						}
-
-						// Get the cluster object
-						const cluster = await clsCtrl.getOneByQuery({
-							clusterAccesssToken: process.env.CLUSTER_ACCESS_TOKEN,
-						});
-
-						if (cluster?.domains?.find((entry) => entry === value)) {
-							throw new AgnostError(
-								t(
-									"The specified domain '%s' already exists in cluster custom domains list",
-									value
-								)
-							);
-						}
-
-						const clusterIPs = await helper.getClusterIPs();
-						for (let i = 0; i < clusterIPs.length; i++) {
-							// Means that there is at least one IP address that is not private
-							if (helper.isPrivateIP(clusterIPs[i]) === false) {
-								return true;
-							}
-						}
-
-						// This means all cluster IPs are private
-						throw new AgnostError(
-							t(
-								"Your cluster IP addresses '%s' are private which are not routable on the internet. You cannot add a custom domain to an Agnost cluster with cluster IP addresses that are all private.",
-								clusterIPs.join(", ")
-							)
-						);
-					}),
-				body("networking.tcpProxy.enabled")
-					.trim()
-					.notEmpty()
-					.withMessage(t("Required field, cannot be left empty"))
-					.bail()
-					.isBoolean()
-					.withMessage(t("Not a valid boolean value"))
-					.toBoolean(),
-			];
-		default:
-			return [];
-	}
->>>>>>> 90092195
 };
 
 function checkCPU(value, unit) {
