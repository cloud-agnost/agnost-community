--- conflicted
+++ resolved
@@ -582,7 +582,6 @@
 };
 
 export const checkStorageConfig = (containerType, actionType) => {
-<<<<<<< HEAD
   return [
     body("storageConfig.enabled")
       .trim()
@@ -607,7 +606,11 @@
       ) // Remove trailing slashes using custom sanitizer
       .customSanitizer((value) => value.replace(/\/+$/, "")),
     body("storageConfig.accessModes")
-      .if((value, { req }) => req.body.storageConfig.enabled === true)
+      .if(
+        (value, { req }) =>
+          req.body.storageConfig.enabled === true &&
+          req.container.storageConfig.enabled === false
+      )
       .isArray()
       .withMessage(t("Access modes need to be an array of strings"))
       .custom((value, { req }) => {
@@ -620,7 +623,11 @@
         return true;
       }),
     body("storageConfig.accessModes.*")
-      .if((value, { req }) => req.body.storageConfig.enabled === true)
+      .if(
+        (value, { req }) =>
+          req.body.storageConfig.enabled === true &&
+          req.container.storageConfig.enabled === false
+      )
       .trim()
       .notEmpty()
       .withMessage(t("Required field, cannot be left empty"))
@@ -636,7 +643,10 @@
       .isIn(["mebibyte", "gibibyte"])
       .withMessage(t("Unsupported storage size unit"))
       .bail()
-      .if((value, { req }) => actionType === "update")
+      .if(
+        (value, { req }) =>
+          actionType === "update" && req.container.storageConfig.size > 0
+      )
       .custom((value, { req }) => {
         const existingSize = req.container.storageConfig.size;
         const existingSizeType = req.container.storageConfig.sizeType;
@@ -650,7 +660,11 @@
         const newSizeInMiB =
           newSizeType === "mebibyte" ? newSize : Math.round(newSize * 1024);
 
-        if (newSizeInMiB < existingSizeInMiB) {
+        // When we disable storage we do not reset the size value for this reason we make this check only if storage is enabled already
+        if (
+          newSizeInMiB < existingSizeInMiB &&
+          req.container.storageConfig.enabled === true
+        ) {
           throw new AgnostError(
             t(
               "Storage size cannot be decreased. Current size is %s %s",
@@ -681,121 +695,6 @@
         return value.includes(".") ? parseFloat(value) : parseInt(value, 10);
       }),
   ];
-=======
-	return [
-		body("storageConfig.enabled")
-			.trim()
-			.notEmpty()
-			.withMessage(t("Required field, cannot be left empty"))
-			.bail()
-			.isBoolean()
-			.withMessage(t("Not a valid boolean value"))
-			.toBoolean(),
-		body("storageConfig.mountPath")
-			.if((value, { req }) => req.body.storageConfig.enabled === true)
-			.trim()
-			.notEmpty()
-			.withMessage(t("Required field, cannot be left empty"))
-			.bail()
-			.custom((value) => value.startsWith("/"))
-			.withMessage("Path must start with a '/' character")
-			.bail()
-			.matches(/^\/([\w\-\/]*)$/)
-			.withMessage(
-				"Not a valid mount path. Mount paths include alphanumeric characters, underscore, hyphens, and additional slashes."
-			) // Remove trailing slashes using custom sanitizer
-			.customSanitizer((value) => value.replace(/\/+$/, "")),
-		body("storageConfig.accessModes")
-			.if(
-				(value, { req }) =>
-					req.body.storageConfig.enabled === true &&
-					req.container.storageConfig.enabled === false
-			)
-			.isArray()
-			.withMessage(t("Access modes need to be an array of strings"))
-			.custom((value, { req }) => {
-				if (value.length === 0) {
-					throw new AgnostError(
-						t("At least one access mode needs to be specified.")
-					);
-				}
-
-				return true;
-			}),
-		body("storageConfig.accessModes.*")
-			.if(
-				(value, { req }) =>
-					req.body.storageConfig.enabled === true &&
-					req.container.storageConfig.enabled === false
-			)
-			.trim()
-			.notEmpty()
-			.withMessage(t("Required field, cannot be left empty"))
-			.bail()
-			.isIn(["ReadWriteOnce", "ReadOnlyMany", "ReadWriteMany"])
-			.withMessage(t("Unsupported storage access mode")),
-		body("storageConfig.sizeType")
-			.if((value, { req }) => req.body.storageConfig.enabled === true)
-			.trim()
-			.notEmpty()
-			.withMessage(t("Required field, cannot be left empty"))
-			.bail()
-			.isIn(["mebibyte", "gibibyte"])
-			.withMessage(t("Unsupported storage size unit"))
-			.bail()
-			.if(
-				(value, { req }) =>
-					actionType === "update" && req.container.storageConfig.size > 0
-			)
-			.custom((value, { req }) => {
-				const existingSize = req.container.storageConfig.size;
-				const existingSizeType = req.container.storageConfig.sizeType;
-				const existingSizeInMiB =
-					existingSizeType === "mebibyte"
-						? existingSize
-						: Math.round(existingSize * 1024);
-				// Calculate size in mebibytes
-				const newSize = req.body.storageConfig.size;
-				const newSizeType = req.body.storageConfig.sizeType;
-				const newSizeInMiB =
-					newSizeType === "mebibyte" ? newSize : Math.round(newSize * 1024);
-
-				// When we disable storage we do not reset the size value for this reason we make this check only if storage is enabled already
-				if (
-					newSizeInMiB < existingSizeInMiB &&
-					req.container.storageConfig.enabled === true
-				) {
-					throw new AgnostError(
-						t(
-							"Storage size cannot be decreased. Current size is %s %s",
-							existingSize,
-							existingSizeType
-						)
-					);
-				}
-
-				return true;
-			}),
-		body("storageConfig.size")
-			.if((value, { req }) => req.body.storageConfig.enabled === true)
-			.notEmpty()
-			.withMessage(t("Required field, cannot be left empty"))
-			.bail()
-			.if((value, { req }) =>
-				["mebibyte", "gibibyte"].includes(req.body.storageConfig.sizeType)
-			)
-			.custom((value, { req }) => {
-				checkStorage(value, req.body.storageConfig.sizeType);
-
-				return true;
-			})
-			.bail()
-			.customSanitizer((value) => {
-				// Check if the number has a decimal to decide on int or float conversion
-				return value.includes(".") ? parseFloat(value) : parseInt(value, 10);
-			}),
-	];
->>>>>>> 7e983dcb
 };
 
 export const checkDeploymentConfig = (containerType, actionType) => {
