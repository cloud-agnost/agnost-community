{
   "name": "platform-core",
<<<<<<< HEAD
   "version": "v1.0.30",
=======
   "version": "v1.0.32",
>>>>>>> f7a15dd9
   "description": "Platform core api server",
   "main": "server.js",
   "type": "module",
   "scripts": {
      "prod": "NODE_ENV=production node server",
      "dev": "NODE_ENV=development nodemon server"
   },
   "author": "Ümit Çakmak",
   "license": "ISC",
   "dependencies": {
      "@google-cloud/storage": "6.9.3",
      "amqplib": "0.10.3",
      "axios": "1.3.3",
      "@azure/storage-blob": "12.14.0",
      "bcrypt": "5.1.0",
      "config": "3.3.9",
      "cors": "2.8.5",
      "cron-parser": "4.8.1",
      "crypto-js": "4.1.1",
      "express": "4.18.2",
      "express-validator": "6.14.3",
      "helmet": "6.0.1",
      "i18n": "0.15.1",
      "ip-cidr": "3.1.0",
      "kafkajs": "2.2.4",
      "minio": "7.1.1",
      "mongodb": "5.1.0",
      "mongoose": "6.9.1",
      "mssql": "9.1.1",
      "multer": "1.4.5-lts.1",
      "mysql2": "3.2.0",
      "nanoid": "4.0.1",
      "nocache": "3.0.4",
      "nodemailer": "6.9.1",
      "on-headers": "1.0.2",
      "pg": "8.10.0",
      "randomcolor": "0.6.2",
      "rate-limiter-flexible": "2.4.1",
      "redis": "3.1.2",
      "response-time": "2.3.2",
      "sharp": "0.31.3",
      "socket.io-client": "4.6.1",
      "ua-parser-js": "1.0.33",
      "winston": "3.8.2",
      "winston-transport": "4.5.0"
   },
   "devDependencies": {
      "nodemon": "2.0.20"
   }
}<|MERGE_RESOLUTION|>--- conflicted
+++ resolved
@@ -1,10 +1,6 @@
 {
    "name": "platform-core",
-<<<<<<< HEAD
-   "version": "v1.0.30",
-=======
    "version": "v1.0.32",
->>>>>>> f7a15dd9
    "description": "Platform core api server",
    "main": "server.js",
    "type": "module",
