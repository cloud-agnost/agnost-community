import Database from '@/assets/images/database.png';
import Rapid from '@/assets/images/rapid.png';
import Realtime from '@/assets/images/realtime.png';
<<<<<<< HEAD
import { BellRing, ChangeLog, LightBulb, LineSegments, Team } from '@/components/icons';
import useOrganizationStore from '@/store/organization/organizationStore';
import { SortOption } from '@/types';
import { translate } from '@/utils';
import { Database as DatabaseIcon, DeviceTablet, FileText, GearSix } from '@phosphor-icons/react';

export const ORGANIZATION_MEMBERS_PAGE_SIZE = 10;

=======
import { BellRing, ChangeLog, LightBulb, LineSegments } from '@/components/icons';
import { FileText, GearSix, DeviceTablet, Database as DatabaseIcon } from '@phosphor-icons/react';
import { translate } from '@/utils';

import useOrganizationStore from '@/store/organization/organizationStore';
>>>>>>> b41fe376
import { Tab } from '@/types';
export const SLIDER_IMAGES = [
	{
		text: 'Accelerate your app development journey and leave the competition in the dust with our cutting-edge platform designed for rapid innovation and unbeatable efficiency.',
		image: Rapid,
	},
	{
		text: 'Amplify your backend capabilities and seamlessly integrate, manipulate, and leverage the power of multiple databases, including MySQL, MSSQL, and PostgreSQL.',
		image: Database,
	},
	{
		text: 'Amplify your backend capabilities and seamlessly integrate, manipulate, and leverage the power of multiple databases, including MySQL, MSSQL, and PostgreSQL.',
		image: Realtime,
	},
];
export const MENU_ITEMS = [
	{
		title: 'Feedback',
		url: '/feedback',
		icon: LightBulb,
	},
	{
		title: 'Change Log',
		url: '/change-log',
		icon: ChangeLog,
	},
	{
		title: 'Docs',
		url: '/docs',
		icon: FileText,
	},
];

export const MENU_ITEMS_FOR_PROFILE_SETTINGS = (translate: (key: string) => string) => [
	{
		title: translate('profileSettings.general_title'),
		href: '/profile/settings',
		icon: GearSix,
	},
	{
		title: translate('profileSettings.notifications_title'),
		href: '/profile/settings/notifications',
		icon: BellRing,
	},
	{
		title: translate('profileSettings.clusters_title'),
		href: '/profile/settings/cluster-management',
		icon: LineSegments,
	},
];
export const ORGANIZATION_MENU_ITEMS = [
	{
		name: translate('organization.menu.apps'),
		href: 'apps',
		icon: DeviceTablet,
	},
	{
		name: translate('organization.menu.resources'),
		href: 'resources',
		icon: DatabaseIcon,
	},
	{
		name: translate('organization.menu.settings'),
		href: 'settings',
		icon: GearSix,
	},
];

export const APPLICATION_SETTINGS = [
	{
		name: translate('application.settings.openVersion'),
		onClick: () => {
			useOrganizationStore.setState({ isVersionOpen: true });
		},
	},
	{
		name: translate('application.settings.editApp'),
	},
	{
		name: translate('general.addMembers'),
	},
];

export const ORGANIZATION_SETTINGS = [
	{
		title: translate('organization.settings.general'),
		href: '/organization/:id/settings',
		icon: GearSix,
	},
	{
		title: translate('organization.settings.members.title'),
		href: '/organization/:id/settings/members',
		icon: Team,
	},
];

export const ALL_NOTIFICATIONS = [
	'org',
	'app',
	'version',
	'database',
	'model',
	'field',
	'endpoint',
	'queue',
	'cronjob',
	'cache',
	'storage',
	'resource',
	'environment',
];

export const ERROR_CODES_TO_REDIRECT_LOGIN_PAGE = [
	'invalid_session',
	'missing_access_token',
	'invalid_access_token',
	'missing_refresh_token',
	'invalid_refresh_token',
];

<<<<<<< HEAD
export const ORG_MEMBERS_SORT_OPTIONS: SortOption[] = [
	{
		name: translate('organization.settings.members.sortOptions.default'),
		value: 'default',
	},
	{
		name: translate('organization.settings.members.sortOptions.joinDate'),
		value: 'joinDate',
		sortDir: 'desc',
	},
	{
		name: translate('organization.settings.members.sortOptions.nameAsc'),
		value: 'name',
		sortDir: 'asc',
	},
	{
		name: translate('organization.settings.members.sortOptions.nameDesc'),
		value: 'name',
		sortDir: 'desc',
	},
];
export const ORG_INVITATIONS_SORT_OPTIONS: SortOption[] = [
	{
		name: translate('organization.settings.members.sortOptions.default'),
	},
	{
		name: translate('organization.settings.members.sortOptions.inviteDate'),
		value: 'createdAt',
		sortDir: 'desc',
	},
	{
		name: translate('organization.settings.members.sortOptions.email'),
		value: 'email',
		sortDir: 'asc',
	},
];

=======
>>>>>>> b41fe376
export const NEW_TAB_ITEMS: Omit<Tab, 'id'>[] = [
	{
		title: 'Databases',
		path: 'database',
	},
	{
		title: 'Storage',
		path: 'storage',
	},
	{
		title: 'Cache',
		path: 'cache',
	},
	{
		title: 'Endpoints',
		path: 'endpoint',
	},
	{
		title: 'Message Queues',
		path: 'message-queue',
	},
	{
		title: 'Cron Jobs',
		path: 'cron-job',
	},
];<|MERGE_RESOLUTION|>--- conflicted
+++ resolved
@@ -1,23 +1,14 @@
 import Database from '@/assets/images/database.png';
 import Rapid from '@/assets/images/rapid.png';
 import Realtime from '@/assets/images/realtime.png';
-<<<<<<< HEAD
 import { BellRing, ChangeLog, LightBulb, LineSegments, Team } from '@/components/icons';
 import useOrganizationStore from '@/store/organization/organizationStore';
-import { SortOption } from '@/types';
+import { SortOption, Tab } from '@/types';
 import { translate } from '@/utils';
 import { Database as DatabaseIcon, DeviceTablet, FileText, GearSix } from '@phosphor-icons/react';
 
 export const ORGANIZATION_MEMBERS_PAGE_SIZE = 10;
 
-=======
-import { BellRing, ChangeLog, LightBulb, LineSegments } from '@/components/icons';
-import { FileText, GearSix, DeviceTablet, Database as DatabaseIcon } from '@phosphor-icons/react';
-import { translate } from '@/utils';
-
-import useOrganizationStore from '@/store/organization/organizationStore';
->>>>>>> b41fe376
-import { Tab } from '@/types';
 export const SLIDER_IMAGES = [
 	{
 		text: 'Accelerate your app development journey and leave the competition in the dust with our cutting-edge platform designed for rapid innovation and unbeatable efficiency.',
@@ -67,6 +58,7 @@
 		icon: LineSegments,
 	},
 ];
+
 export const ORGANIZATION_MENU_ITEMS = [
 	{
 		name: translate('organization.menu.apps'),
@@ -137,7 +129,6 @@
 	'invalid_refresh_token',
 ];
 
-<<<<<<< HEAD
 export const ORG_MEMBERS_SORT_OPTIONS: SortOption[] = [
 	{
 		name: translate('organization.settings.members.sortOptions.default'),
@@ -175,8 +166,6 @@
 	},
 ];
 
-=======
->>>>>>> b41fe376
 export const NEW_TAB_ITEMS: Omit<Tab, 'id'>[] = [
 	{
 		title: 'Databases',
