import Database from '@/assets/images/database.png';
import Rapid from '@/assets/images/rapid.png';
import Realtime from '@/assets/images/realtime.png';
import { BellRing, ChangeLog, LightBulb, LineSegments, Team } from '@/components/icons';
import useOrganizationStore from '@/store/organization/organizationStore';
import { SortOption, Tab } from '@/types';
import { translate } from '@/utils';
import { Database as DatabaseIcon, DeviceTablet, FileText, GearSix } from '@phosphor-icons/react';
import { BadgeColors } from 'components/Badge/Badge.tsx';

import { Tab } from '@/types';
export const ORGANIZATION_MEMBERS_PAGE_SIZE = 10;

export const SLIDER_IMAGES = [
	{
		text: 'Accelerate your app development journey and leave the competition in the dust with our cutting-edge platform designed for rapid innovation and unbeatable efficiency.',
		image: Rapid,
	},
	{
		text: 'Amplify your backend capabilities and seamlessly integrate, manipulate, and leverage the power of multiple databases, including MySQL, MSSQL, and PostgreSQL.',
		image: Database,
	},
	{
		text: 'Amplify your backend capabilities and seamlessly integrate, manipulate, and leverage the power of multiple databases, including MySQL, MSSQL, and PostgreSQL.',
		image: Realtime,
	},
];
export const MENU_ITEMS = [
	{
		title: 'Feedback',
		url: '/feedback',
		icon: LightBulb,
	},
	{
		title: 'Change Log',
		url: '/change-log',
		icon: ChangeLog,
	},
	{
		title: 'Docs',
		url: '/docs',
		icon: FileText,
	},
];

export const MENU_ITEMS_FOR_PROFILE_SETTINGS = [
	{
		title: translate('profileSettings.general_title'),
		href: '/profile/settings',
		icon: GearSix,
	},
	{
		title: translate('profileSettings.notifications_title'),
		href: '/profile/settings/notifications',
		icon: BellRing,
	},
	{
		title: translate('profileSettings.clusters_title'),
		href: '/profile/settings/cluster-management',
		icon: LineSegments,
	},
];

export const ORGANIZATION_MENU_ITEMS = [
	{
		name: translate('organization.menu.apps'),
		href: 'apps',
		icon: DeviceTablet,
	},
	{
		name: translate('organization.menu.resources'),
		href: 'resources',
		icon: DatabaseIcon,
	},
	{
		name: translate('organization.menu.settings'),
		href: 'settings',
		icon: GearSix,
	},
];

export const APPLICATION_SETTINGS = [
	{
		name: translate('application.settings.openVersion'),
		onClick: () => {
			useOrganizationStore.setState({ isVersionOpen: true });
		},
	},
	{
		name: translate('application.settings.editApp'),
	},
	{
		name: translate('general.addMembers'),
	},
];

export const ORGANIZATION_SETTINGS = [
	{
		title: translate('organization.settings.general'),
		href: '/organization/:id/settings',
		icon: GearSix,
	},
	{
		title: translate('organization.settings.members.title'),
		href: '/organization/:id/settings/members',
		icon: Team,
	},
];

export const ALL_NOTIFICATIONS = [
	'org',
	'app',
	'version',
	'database',
	'model',
	'field',
	'endpoint',
	'queue',
	'cronjob',
	'cache',
	'storage',
	'resource',
	'environment',
];

export const ERROR_CODES_TO_REDIRECT_LOGIN_PAGE = [
	'invalid_session',
	'missing_access_token',
	'invalid_access_token',
	'missing_refresh_token',
	'invalid_refresh_token',
];

export const ORG_MEMBERS_SORT_OPTIONS: SortOption[] = [
	{
		name: translate('organization.settings.members.sortOptions.default'),
		value: 'default',
	},
	{
		name: translate('organization.settings.members.sortOptions.joinDate'),
		value: 'joinDate',
		sortDir: 'desc',
	},
	{
		name: translate('organization.settings.members.sortOptions.nameAsc'),
		value: 'name',
		sortDir: 'asc',
	},
	{
		name: translate('organization.settings.members.sortOptions.nameDesc'),
		value: 'name',
		sortDir: 'desc',
	},
];
export const ORG_INVITATIONS_SORT_OPTIONS: SortOption[] = [
	{
		name: translate('organization.settings.members.sortOptions.default'),
	},
	{
		name: translate('organization.settings.members.sortOptions.inviteDate'),
		value: 'createdAt',
		sortDir: 'desc',
	},
	{
		name: translate('organization.settings.members.sortOptions.email'),
		value: 'email',
		sortDir: 'asc',
	},
];

export const NEW_TAB_ITEMS: Omit<Tab, 'id'>[] = [
	{
		title: translate('version.databases'),
		path: 'database',
	},
	{
		title: translate('version.storage'),
		path: 'storage',
	},
	{
		title: translate('version.cache'),
		path: 'cache',
	},
	{
		title: translate('version.endpoints'),
		path: 'endpoint',
	},
	{
		title: translate('version.message_queues'),
		path: 'message-queue',
	},
	{
		title: translate('version.cron_jobs'),
		path: 'cron-job',
	},
];

export const BADGE_COLOR_MAP: Record<string, BadgeColors> = {
	Suspended: 'yellow',
	Deploying: 'blue',
	Error: 'red',
	Ok: 'green',
	Good: 'green',
<<<<<<< HEAD
=======
	Yes: 'green',
	No: 'red',
>>>>>>> d3b0a2fa
};<|MERGE_RESOLUTION|>--- conflicted
+++ resolved
@@ -201,9 +201,6 @@
 	Error: 'red',
 	Ok: 'green',
 	Good: 'green',
-<<<<<<< HEAD
-=======
 	Yes: 'green',
 	No: 'red',
->>>>>>> d3b0a2fa
 };