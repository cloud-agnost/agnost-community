--- conflicted
+++ resolved
@@ -28,13 +28,8 @@
 		return middlewares.find((mw) => mw._id === middlewareId)?.name;
 	}, [middlewares, middlewareId]);
 
-<<<<<<< HEAD
-	async function saveLogic(logic?: string) {
-		if (!logic) return;
-=======
 	async function saveLogic() {
 		if (!middleware?.logic) return;
->>>>>>> 697761d6
 		try {
 			setLoading(true);
 			await saveMiddlewareCode(
@@ -43,11 +38,7 @@
 					appId,
 					versionId,
 					mwId: middlewareId,
-<<<<<<< HEAD
-					logic,
-=======
 					logic: middleware?.logic,
->>>>>>> 697761d6
 				},
 				true,
 			);
