--- conflicted
+++ resolved
@@ -17,11 +17,7 @@
 import { useToast } from '@/hooks';
 export default function Fields() {
 	const { modelId, versionId, dbId, appId, orgId } = useParams() as Record<string, string>;
-<<<<<<< HEAD
 	const { toast } = useToast();
-=======
-	const { notify } = useToast();
->>>>>>> a138d4ee
 	const { t } = useTranslation();
 	const { database } = useDatabaseStore();
 	const { deleteMultipleField, model, closeEditFieldDialog, isEditFieldDialogOpen } =
@@ -48,13 +44,8 @@
 		onSuccess: () => {
 			table?.resetRowSelection?.();
 		},
-<<<<<<< HEAD
 		onError: ({ details }) => {
 			toast({ action: 'error', title: details });
-=======
-		onError: ({ error, details }) => {
-			notify({ type: 'error', description: details, title: error });
->>>>>>> a138d4ee
 		},
 	});
 
