--- conflicted
+++ resolved
@@ -17,10 +17,6 @@
 import { Link, useLocation, useNavigate } from 'react-router-dom';
 import * as z from 'zod';
 import './auth.scss';
-<<<<<<< HEAD
-import { translate } from '@/utils';
-=======
->>>>>>> d3b0a2fa
 
 const FormSchema = z.object({
 	email: z
