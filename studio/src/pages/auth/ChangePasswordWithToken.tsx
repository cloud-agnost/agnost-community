--- conflicted
+++ resolved
@@ -2,25 +2,19 @@
 import { Button } from '@/components/Button';
 import { Description } from '@/components/Description';
 import { Form, FormControl, FormField, FormItem, FormLabel, FormMessage } from '@/components/Form';
+import { PasswordInput } from '@/components/PasswordInput';
 import { AuthLayout } from '@/layouts/AuthLayout';
-import { zodResolver } from '@hookform/resolvers/zod';
-import { useState } from 'react';
-import { useForm } from 'react-hook-form';
-import * as z from 'zod';
-
-import { PasswordInput } from '@/components/PasswordInput';
 import useAuthStore from '@/store/auth/authStore.ts';
 import { APIError } from '@/types';
 import { translate } from '@/utils';
+import { zodResolver } from '@hookform/resolvers/zod';
 import { CaretLeft } from '@phosphor-icons/react';
-<<<<<<< HEAD
-import { translate } from '@/utils';
-import { useTranslation } from 'react-i18next';
-=======
+import { useState } from 'react';
+import { useForm } from 'react-hook-form';
 import { useTranslation } from 'react-i18next';
 import { Link, LoaderFunctionArgs, redirect, useLoaderData } from 'react-router-dom';
+import * as z from 'zod';
 import './auth.scss';
->>>>>>> d3b0a2fa
 
 const FormSchema = z.object({
 	password: z
