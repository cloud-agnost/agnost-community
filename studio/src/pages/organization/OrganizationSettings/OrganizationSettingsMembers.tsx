import { Form } from '@/components/Form';
import { InviteMemberForm, InviteMemberSchema } from '@/components/InviteMemberForm';
import { Separator } from '@/components/Separator';
import { OrganizationInvitationTable, OrganizationMembersTable } from '@/features/organization';
import { useToast, useUpdateEffect } from '@/hooks';
import useAuthorizeOrg from '@/hooks/useAuthorizeOrg';
import { OrganizationSettingsLayout } from '@/layouts/OrganizationSettingsLayout';
import useClusterStore from '@/store/cluster/clusterStore';
import useOrganizationStore from '@/store/organization/organizationStore';
import { APIError } from '@/types';
import { zodResolver } from '@hookform/resolvers/zod';
import { useMutation, useQuery } from '@tanstack/react-query';
import { Tabs, TabsContent, TabsList, TabsTrigger } from 'components/Tabs';
import { useEffect } from 'react';
import { useForm } from 'react-hook-form';
import { useTranslation } from 'react-i18next';
import { useSearchParams } from 'react-router-dom';
import { z } from 'zod';
import '../organization.scss';
<<<<<<< HEAD
import { useParams } from 'react-router-dom';

=======
>>>>>>> b44de92a
export default function OrganizationSettingsMembers() {
	const { t } = useTranslation();
	const { notify } = useToast();
	const { canClusterSendEmail } = useClusterStore();
	const [searchParams, setSearchParams] = useSearchParams();
	const canInvite = useAuthorizeOrg('invite.create');
<<<<<<< HEAD
	const { orgId, appId } = useParams() as Record<string, string>;
	const {
		inviteUsersToOrganization,
		getOrganizationInvitations,
		getOrganizationMembers,
		clearFilter,
		organization,
		memberPage,
		memberSearch,
		memberRoleFilter,
		memberSort,
		selectedTab,
	} = useOrganizationStore();

	function onSubmit(data: OrgMemberRequest[], setError: (error: APIError) => void) {
		if (data.length) {
			inviteUsersToOrganization({
				organizationId: organization?._id as string,
				members: data,
				uiBaseURL: window.location.origin,
				onError: (error) => setError(error),
=======
	const { inviteUsersToOrganization, getOrganizationMembers, organization } =
		useOrganizationStore();
	const form = useForm<z.infer<typeof InviteMemberSchema>>({
		resolver: zodResolver(InviteMemberSchema),
	});
	const { mutateAsync: inviteMutate, isPending } = useMutation({
		mutationFn: inviteUsersToOrganization,
		onSuccess: () => {
			notify({
				title: t('general.success'),
				description: t('general.invitation.success'),
				type: 'success',
>>>>>>> b44de92a
			});
			form.reset();
		},
		onError: (err: APIError) => {
			err.fields?.forEach((field) => {
				form.setError(`member.${field.param.replace(/\[|\]/g, '')}` as any, {
					type: 'custom',
					message: field.msg,
				});
			});
		},
	});
	const onSubmit = (data: z.infer<typeof InviteMemberSchema>) => {
		inviteMutate({
			organizationId: organization?._id as string,
			members: data.member.filter((item) => item.email !== '' && item.role !== '') as any,
			uiBaseURL: window.location.origin,
		});
	};

	const { refetch } = useQuery({
		queryKey: ['organizationMembers'],
		queryFn: () =>
			getOrganizationMembers({
				organizationId: organization?._id as string,
				search: searchParams.get('q') as string,
				sortBy: searchParams.get('s') as string,
				sortDir: searchParams.get('d') as string,
				roles: searchParams.get('r')?.split(',') as string[],
			}),
		enabled: searchParams.get('tab') === 'member',
	});

	useUpdateEffect(() => {
<<<<<<< HEAD
		if (selectedTab === 'member') {
			getOrganizationMembers(getMemberRequest);
		} else {
			getOrganizationInvitations({
				...getMemberRequest,
				orgId,
				appId,
				status: 'Pending',
			});
=======
		if (searchParams.get('tab') === 'member') refetch();
	}, [searchParams, searchParams.get('tab')]);

	useEffect(() => {
		if (!searchParams.has('tab')) {
			searchParams.set('tab', 'member');
			setSearchParams(searchParams);
>>>>>>> b44de92a
		}
	}, []);

	return (
		<OrganizationSettingsLayout
			title={t('organization.settings.members.title')}
			description={t('organization.settings.members.description')}
		>
			{canClusterSendEmail && (
				<Form {...form}>
					<form onSubmit={form.handleSubmit(onSubmit)}>
						<InviteMemberForm
							loading={isPending}
							type='org'
							title={t('organization.settings.members.invite.title') as string}
							description={t('organization.settings.members.invite.desc') as string}
							disabled={!canInvite}
						/>
						<Separator className='my-12' />
					</form>
				</Form>
			)}

			<div className='members'>
				<Tabs
					value={searchParams.get('tab') as string}
					onValueChange={(value) => {
						searchParams.set('tab', value);
						searchParams.delete('q');
						searchParams.delete('s');
						searchParams.delete('d');
						searchParams.delete('r');
						setSearchParams(searchParams);
					}}
					className='relative'
				>
					<TabsList containerClassName='absolute -top-6 xs:relative'>
						<TabsTrigger value='member'>{t('organization.settings.members.title')}</TabsTrigger>
						<TabsTrigger value='invitation'>
							{t('organization.settings.pending-invitation')}
						</TabsTrigger>
					</TabsList>

					<TabsContent value='member'>
						<OrganizationMembersTable />
					</TabsContent>
					<TabsContent value='invitation'>
						<OrganizationInvitationTable />
					</TabsContent>
				</Tabs>
			</div>
		</OrganizationSettingsLayout>
	);
}<|MERGE_RESOLUTION|>--- conflicted
+++ resolved
@@ -17,40 +17,12 @@
 import { useSearchParams } from 'react-router-dom';
 import { z } from 'zod';
 import '../organization.scss';
-<<<<<<< HEAD
-import { useParams } from 'react-router-dom';
-
-=======
->>>>>>> b44de92a
 export default function OrganizationSettingsMembers() {
 	const { t } = useTranslation();
 	const { notify } = useToast();
 	const { canClusterSendEmail } = useClusterStore();
 	const [searchParams, setSearchParams] = useSearchParams();
 	const canInvite = useAuthorizeOrg('invite.create');
-<<<<<<< HEAD
-	const { orgId, appId } = useParams() as Record<string, string>;
-	const {
-		inviteUsersToOrganization,
-		getOrganizationInvitations,
-		getOrganizationMembers,
-		clearFilter,
-		organization,
-		memberPage,
-		memberSearch,
-		memberRoleFilter,
-		memberSort,
-		selectedTab,
-	} = useOrganizationStore();
-
-	function onSubmit(data: OrgMemberRequest[], setError: (error: APIError) => void) {
-		if (data.length) {
-			inviteUsersToOrganization({
-				organizationId: organization?._id as string,
-				members: data,
-				uiBaseURL: window.location.origin,
-				onError: (error) => setError(error),
-=======
 	const { inviteUsersToOrganization, getOrganizationMembers, organization } =
 		useOrganizationStore();
 	const form = useForm<z.infer<typeof InviteMemberSchema>>({
@@ -63,7 +35,6 @@
 				title: t('general.success'),
 				description: t('general.invitation.success'),
 				type: 'success',
->>>>>>> b44de92a
 			});
 			form.reset();
 		},
@@ -98,17 +69,6 @@
 	});
 
 	useUpdateEffect(() => {
-<<<<<<< HEAD
-		if (selectedTab === 'member') {
-			getOrganizationMembers(getMemberRequest);
-		} else {
-			getOrganizationInvitations({
-				...getMemberRequest,
-				orgId,
-				appId,
-				status: 'Pending',
-			});
-=======
 		if (searchParams.get('tab') === 'member') refetch();
 	}, [searchParams, searchParams.get('tab')]);
 
@@ -116,7 +76,6 @@
 		if (!searchParams.has('tab')) {
 			searchParams.set('tab', 'member');
 			setSearchParams(searchParams);
->>>>>>> b44de92a
 		}
 	}, []);
 
