import { Alert, AlertDescription, AlertTitle } from '@/components/Alert';
import { Button } from '@/components/Button';
import { Description } from '@/components/Description';
import {
	Form,
	FormControl,
	FormDescription,
	FormField,
	FormItem,
	FormLabel,
	FormMessage,
} from '@/components/Form';
import { Input } from '@/components/Input';
import { PasswordInput } from '@/components/PasswordInput';
import { resetAllStores } from '@/helpers';
import { GuestOnly } from '@/router';
import useClusterStore from '@/store/cluster/clusterStore.ts';
import useOnboardingStore from '@/store/onboarding/onboardingStore.ts';
import { APIError } from '@/types';
import { translate } from '@/utils';
import { zodResolver } from '@hookform/resolvers/zod';
import localforage from 'localforage';
import { useState } from 'react';
import { useForm } from 'react-hook-form';
import { useTranslation } from 'react-i18next';
import { useNavigate } from 'react-router-dom';
import * as z from 'zod';

const FormSchema = z.object({
	email: z
		.string({
			required_error: translate('forms.required', {
				label: translate('login.email'),
			}),
		})
		.email(translate('forms.email.error')),
	password: z
		.string({
			required_error: translate('forms.required', {
				label: translate('login.password'),
			}),
		})
		.min(8, {
			message: translate('forms.min8.error', { label: translate('login.password') }),
		}),
	name: z
		.string({
			required_error: translate('forms.required', { label: translate('login.name') }),
		})
		.min(2, {
			message: translate('forms.min2.error', { label: translate('login.name') }),
		})
		.max(64, {
			message: translate('forms.max64.error', { label: translate('login.name') }),
		})
		.trim()
		.refine(
			(value) => value.trim().length > 0,
			translate('forms.required', { label: translate('login.name') }),
		),
});

AccountInformation.loader = async () => {
<<<<<<< HEAD
	localStorage.clear();
	localforage.clear();
=======
	resetAllStores();
>>>>>>> fbb81d3e
	return {};
};

export default function AccountInformation() {
	const [initiating, setInitiating] = useState(false);
	const [error, setError] = useState<APIError | null>(null);
	const { goToNextStep } = useOnboardingStore();
	const { initializeClusterSetup } = useClusterStore();
	const { t } = useTranslation();
	const navigate = useNavigate();

	const { getCurrentStep } = useOnboardingStore();

	const form = useForm<z.infer<typeof FormSchema>>({
		resolver: zodResolver(FormSchema),
	});

	async function onSubmit(data: z.infer<typeof FormSchema>) {
		setInitiating(true);
		setError(null);
		initializeClusterSetup({
			...data,
			onSuccess: () => {
				const { nextPath } = getCurrentStep();
				if (nextPath) {
					navigate(nextPath);
					goToNextStep(true);
				}
				setInitiating(false);
			},
			onError: (e) => {
				setError(e);
				setInitiating(false);
			},
		});
	}

	return (
		<GuestOnly>
			<h1 className='text-default font-semibold text-[1.625rem] leading-[2.75rem] text-center'>
				{t('onboarding.welcome')}
			</h1>
			<Description title={t('onboarding.account_info')}>{t('onboarding.welcome_desc')}</Description>

			{error && (
				<Alert className='!max-w-full' variant='error'>
					<AlertTitle>{error.error}</AlertTitle>
					<AlertDescription>{error.details}</AlertDescription>
				</Alert>
			)}

			<Form {...form}>
				<form onSubmit={form.handleSubmit(onSubmit)} className='space-y-8'>
					<FormField
						control={form.control}
						name='email'
						render={({ field }) => (
							<FormItem>
								<FormLabel>{t('login.email')}</FormLabel>
								<FormControl>
									<Input
										error={Boolean(form.formState.errors.email)}
										type='email'
										placeholder={t('login.enter_email') as string}
										{...field}
									/>
								</FormControl>
								<FormMessage />
							</FormItem>
						)}
					/>
					<FormField
						control={form.control}
						name='password'
						render={({ field }) => (
							<FormItem>
								<FormLabel>{t('login.password')}</FormLabel>
								<FormControl>
									<PasswordInput
										error={Boolean(form.formState.errors.password)}
										type='password'
										placeholder={t('login.enter_password') as string}
										{...field}
									/>
								</FormControl>
								<FormDescription>{t('forms.min8.description')}</FormDescription>
								<FormMessage />
							</FormItem>
						)}
					/>
					<FormField
						control={form.control}
						name='name'
						render={({ field }) => (
							<FormItem>
								<FormLabel>{t('login.name')}</FormLabel>
								<FormControl>
									<Input
										error={Boolean(form.formState.errors.name)}
										placeholder={t('login.enter_name') as string}
										{...field}
									/>
								</FormControl>
								<FormDescription>{t('forms.max64.description')}</FormDescription>
								<FormMessage />
							</FormItem>
						)}
					/>
					<div className='flex justify-end'>
						<Button loading={initiating} size='lg'>
							{t('onboarding.next')}
						</Button>
					</div>
				</form>
			</Form>
		</GuestOnly>
	);
}<|MERGE_RESOLUTION|>--- conflicted
+++ resolved
@@ -12,7 +12,6 @@
 } from '@/components/Form';
 import { Input } from '@/components/Input';
 import { PasswordInput } from '@/components/PasswordInput';
-import { resetAllStores } from '@/helpers';
 import { GuestOnly } from '@/router';
 import useClusterStore from '@/store/cluster/clusterStore.ts';
 import useOnboardingStore from '@/store/onboarding/onboardingStore.ts';
@@ -61,12 +60,7 @@
 });
 
 AccountInformation.loader = async () => {
-<<<<<<< HEAD
-	localStorage.clear();
-	localforage.clear();
-=======
 	resetAllStores();
->>>>>>> fbb81d3e
 	return {};
 };
 
