--- conflicted
+++ resolved
@@ -10,12 +10,8 @@
 	isCompleted: boolean;
 	canClusterSendEmail: boolean;
 	checkClusterSetup: () => Promise<boolean>;
-<<<<<<< HEAD
+	checkClusterSmtpStatus: () => Promise<boolean>;
 	initializeClusterSetup: (data: UserDataToRegister) => Promise<User>;
-=======
-	checkClusterSmtpStatus: () => Promise<boolean>;
-	initializeClusterSetup: (data: UserDataToRegister) => Promise<User | APIError>;
->>>>>>> 062edb2c
 	finalizeClusterSetup: (req: OnboardingData) => Promise<User | APIError>;
 	initializeAccountSetup: () => void;
 	finalizeAccountSetup: () => void;
