import TaskService from '@/services/TaskService';
import {
	APIError,
	CreateTaskParams,
	DeleteMultipleTasksParams,
	DeleteTaskParams,
	GetTaskParams,
	GetTasksParams,
	Log,
	SaveTaskLogicParams,
	Task,
	TestTaskLogs,
	TestTaskParams,
	UpdateTaskParams,
} from '@/types';
import { create } from 'zustand';
import { devtools, persist } from 'zustand/middleware';
export interface TaskStore {
	task: Task;
	tasks: Task[];
	toDeleteTask: Task;
	isDeleteTaskModalOpen: boolean;
	lastFetchedCount: number;
	taskLogs: TestTaskLogs;
	isEditTaskModalOpen: boolean;
	editedLogic: string;
	openEditTaskModal: (task: Task) => void;
	closeEditTaskModal: () => void;
	getTask: (params: GetTaskParams) => Promise<Task>;
	getTasks: (params: GetTasksParams) => Promise<Task[]>;
	createTask: (params: CreateTaskParams) => Promise<Task>;
	updateTask: (params: UpdateTaskParams) => Promise<Task>;
	deleteTask: (params: DeleteTaskParams) => Promise<Task>;
	deleteMultipleTasks: (params: DeleteMultipleTasksParams) => Promise<Task[]>;
	saveTaskLogic: (params: SaveTaskLogicParams) => Promise<Task>;
	testTask: (params: TestTaskParams) => Promise<void>;
	openDeleteTaskModal: (task: Task) => void;
	closeDeleteTaskModal: () => void;
<<<<<<< HEAD
	setTaskLog: (taskId: string, log: Log) => void;
=======
	setTaskLog: (taskId: string, log: string) => void;
	setEditedLogic: (logic: string) => void;
>>>>>>> 5dce2370
}

const useTaskStore = create<TaskStore>()(
	devtools(
		persist(
			(set) => ({
				task: {} as Task,
				tasks: [],
				toDeleteTask: {} as Task,
				isDeleteTaskModalOpen: false,
				lastFetchedCount: 0,
				taskLogs: {} as TestTaskLogs,
				isEditTaskModalOpen: false,
				editedLogic: '',
				openEditTaskModal: (task: Task) => {
					set({ task, isEditTaskModalOpen: true });
				},
				closeEditTaskModal: () => {
					set({ isEditTaskModalOpen: false, task: {} as Task });
				},
				getTask: async (params: GetTaskParams) => {
					const task = await TaskService.getTask(params);
					set({ task, editedLogic: task.logic });
					return task;
				},
				getTasks: async (params: GetTasksParams) => {
					const tasks = await TaskService.getTasks(params);
					set({ tasks, lastFetchedCount: tasks.length });
					return tasks;
				},
				createTask: async (params: CreateTaskParams) => {
					try {
						const task = await TaskService.createTask(params);
						set((prev) => ({ tasks: [task, ...prev.tasks] }));
						if (params.onSuccess) params.onSuccess(task);
						return task;
					} catch (error) {
						if (params.onError) params.onError(error as APIError);
						throw error as APIError;
					}
				},
				updateTask: async (params: UpdateTaskParams) => {
					try {
						const task = await TaskService.updateTaskProperties(params);
						set((prev) => ({
							tasks: prev.tasks.map((t) => (t._id === task._id ? task : t)),
							task,
						}));
						if (params.onSuccess) params.onSuccess();
						return task;
					} catch (error) {
						if (params.onError) params.onError(error as APIError);
						throw error as APIError;
					}
				},
				saveTaskLogic: async (params: SaveTaskLogicParams) => {
					try {
						const task = await TaskService.saveTaskLogic(params);
						set((prev) => ({
							tasks: prev.tasks.map((t) => (t._id === task._id ? task : t)),
							task,
							editedLogic: task.logic,
						}));
						if (params.onSuccess) params.onSuccess();
						return task;
					} catch (error) {
						if (params.onError) params.onError(error as APIError);
						throw error as APIError;
					}
				},
				deleteTask: async (params: DeleteTaskParams) => {
					try {
						const task = await TaskService.deleteTask(params);
						set((prev) => ({
							tasks: prev.tasks.filter((task) => task._id !== params.taskId),
						}));
						if (params.onSuccess) params.onSuccess();
						return task;
					} catch (error) {
						if (params.onError) params.onError(error as APIError);
						throw error as APIError;
					}
				},
				deleteMultipleTasks: async (params: DeleteMultipleTasksParams) => {
					try {
						const tasks = await TaskService.deleteMultipleTasks(params);
						set((prev) => ({
							tasks: prev.tasks.filter((task) => !params.taskIds.includes(task._id)),
						}));
						if (params.onSuccess) params.onSuccess();
						return tasks;
					} catch (error) {
						if (params.onError) params.onError(error as APIError);
						throw error as APIError;
					}
				},
				testTask: async (params) => {
					try {
						await TaskService.testTask(params);
						if (params.onSuccess) params.onSuccess();
						set((prev) => ({
							taskLogs: {
								...prev.taskLogs,
								[params.taskId]: [],
							},
						}));
					} catch (error) {
						if (params.onError) params.onError(error as APIError);
						throw error as APIError;
					}
				},
				openDeleteTaskModal: (task: Task) => {
					set({ toDeleteTask: task, isDeleteTaskModalOpen: true });
				},
				closeDeleteTaskModal: () => {
					set({ toDeleteTask: {} as Task, isDeleteTaskModalOpen: false });
				},
				setTaskLog: (taskId: string, log: Log) => {
					set((prev) => {
						return {
							taskLogs: {
								...prev.taskLogs,
								[taskId]: [...(prev.taskLogs[taskId] as Log[]), log],
							},
						};
					});
				},
				setEditedLogic: (logic: string) => {
					set({ editedLogic: logic });
				},
			}),
			{
				name: 'task-storage',
			},
		),
		{
			name: 'task',
		},
	),
);

export default useTaskStore;<|MERGE_RESOLUTION|>--- conflicted
+++ resolved
@@ -36,12 +36,8 @@
 	testTask: (params: TestTaskParams) => Promise<void>;
 	openDeleteTaskModal: (task: Task) => void;
 	closeDeleteTaskModal: () => void;
-<<<<<<< HEAD
 	setTaskLog: (taskId: string, log: Log) => void;
-=======
-	setTaskLog: (taskId: string, log: string) => void;
 	setEditedLogic: (logic: string) => void;
->>>>>>> 5dce2370
 }
 
 const useTaskStore = create<TaskStore>()(
