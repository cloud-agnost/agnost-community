--- conflicted
+++ resolved
@@ -9,11 +9,6 @@
 	User,
 } from '@/types';
 import { joinChannel, leaveChannel } from '@/utils';
-<<<<<<< HEAD
-import localforage from 'localforage';
-import { create } from 'zustand';
-=======
->>>>>>> fbb81d3e
 import { devtools, persist, subscribeWithSelector } from 'zustand/middleware';
 
 interface AuthState {
@@ -93,16 +88,6 @@
 							throw error;
 						}
 					},
-<<<<<<< HEAD
-					logout: async () => {
-						const user = get().user;
-						if (user) leaveChannel(user?._id);
-						await AuthService.logout();
-						get().setUser(null);
-						localStorage.clear();
-						localforage.clear();
-						location.href = '/login';
-=======
 					logout: async (req: LogoutParams) => {
 						try {
 							const user = get().user;
@@ -113,7 +98,6 @@
 						} catch (error) {
 							req.onError?.(error as APIError);
 						}
->>>>>>> fbb81d3e
 					},
 					setToken: (accessToken) => set({ accessToken }),
 					setRefreshToken: (refreshToken) => set({ refreshToken }),
