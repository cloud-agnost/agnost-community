--- conflicted
+++ resolved
@@ -20,9 +20,5 @@
 export type * from './resource.ts';
 export type * from './version.ts';
 export type * from './application.ts';
-<<<<<<< HEAD
 export type * from './type.ts';
-=======
-export type * from './type.ts';
-export type * from './middleware.ts';
->>>>>>> 95b9c404
+export type * from './middleware.ts';