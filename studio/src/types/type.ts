--- conflicted
+++ resolved
@@ -159,7 +159,6 @@
 export interface SortOption {
 	name: string;
 	value?: string;
-<<<<<<< HEAD
 	sortDir?: 'asc' | 'desc' | '';
 }
 export interface FormatOptionLabelProps {
@@ -198,8 +197,6 @@
 export interface RemoveMemberRequest extends BaseRequest {
 	userId?: string;
 	userIds?: string[];
-=======
-	sortDir?: 'asc' | 'desc';
 }
 export type RealtimeActionTypes = 'update' | 'create' | 'delete';
 export type RealtimeObjectTypes = 'user' | 'organization';
@@ -223,5 +220,4 @@
 export interface RealtimeActionParams<T> {
 	data: T;
 	identifiers: RealtimeIdentifiers;
->>>>>>> 2cc3716a
 }