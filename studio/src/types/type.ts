--- conflicted
+++ resolved
@@ -1,10 +1,6 @@
 import { ColumnDef } from '@tanstack/react-table';
 import { z } from 'zod';
 import { EnvironmentStatus } from './environment';
-<<<<<<< HEAD
-
-=======
->>>>>>> 9b91ac17
 export const UserSchema = z.object({
 	iid: z.string(),
 	name: z.string(),
