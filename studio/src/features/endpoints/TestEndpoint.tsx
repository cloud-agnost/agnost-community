--- conflicted
+++ resolved
@@ -175,11 +175,7 @@
 					},
 				],
 				bodyType: 'json',
-<<<<<<< HEAD
-				body: '',
-=======
 				body: JSON.stringify({}),
->>>>>>> 414a3bba
 				formData: [],
 			});
 		}
