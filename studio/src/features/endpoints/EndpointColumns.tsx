import { ActionsCell } from '@/components/ActionsCell';
import { Badge } from '@/components/Badge';
import { Checkbox } from '@/components/Checkbox';
import { CopyButton } from '@/components/CopyButton';
import { SortButton } from '@/components/DataTable';
import { DateText } from '@/components/DateText';
import { TableConfirmation } from '@/components/Table';
import { BADGE_COLOR_MAP, HTTP_METHOD_BADGE_MAP } from '@/constants';
import useEndpointStore from '@/store/endpoint/endpointStore';
import useEnvironmentStore from '@/store/environment/environmentStore';
import useOrganizationStore from '@/store/organization/organizationStore';
import useVersionStore from '@/store/version/versionStore';
import { ColumnDefWithClassName, Endpoint, TabTypes } from '@/types';
import { translate } from '@/utils';
import { TabLink } from '../version/Tabs';
import { TableConfirmation } from '@/components/Table';
import useApplicationStore from '@/store/app/applicationStore';
import useAuthorizeApp from '@/hooks/useAuthorizeApp';
import useVersionStore from '@/store/version/versionStore';

const { openEditEndpointDialog, deleteEndpoint } = useEndpointStore.getState();
const { version } = useVersionStore.getState();
function deleteEndpointHandler(toDeleteEndpoint: Endpoint) {
	deleteEndpoint({
<<<<<<< HEAD
		epId: toDeleteEndpoint?._id,
		orgId: version?.orgId,
		appId: version?.appId,
		versionId: version?._id,
=======
		epId: toDeleteEndpoint?._id as string,
		orgId: version?.orgId as string,
		appId: version?.appId as string,
		versionId: version?._id as string,
>>>>>>> 04eb3e0b
	});
}

const EndpointColumns: ColumnDefWithClassName<Endpoint>[] = [
	{
		id: 'select',
		header: ({ table }) => (
			<Checkbox
				checked={table.getIsAllPageRowsSelected()}
				onCheckedChange={(value) => table.toggleAllPageRowsSelected(!!value)}
				aria-label='Select all'
			/>
		),
		cell: ({ row }) => (
			<Checkbox
				checked={row.getIsSelected()}
				onCheckedChange={(value) => row.toggleSelected(!!value)}
				aria-label='Select row'
			/>
		),
		enableSorting: false,
		enableHiding: false,
		size: 40,
	},
	{
		id: 'name',
		header: ({ column }) => <SortButton text={translate('general.name')} column={column} />,
		accessorKey: 'name',
		enableSorting: true,
		sortingFn: 'textCaseSensitive',
		size: 200,
		cell: ({ row }) => {
			const { name, _id } = row.original;
			return <TabLink name={name} path={`${_id}`} type={TabTypes.Endpoint} />;
		},
	},
	{
		id: 'method',
		header: ({ column }) => <SortButton text={translate('endpoint.method')} column={column} />,
		accessorKey: 'method',
		enableSorting: true,
		sortingFn: 'textCaseSensitive',
		size: 100,
		cell: ({ row }) => {
			const { method } = row.original;
			return <Badge variant={HTTP_METHOD_BADGE_MAP[method]} text={method} />;
		},
	},
	{
		id: 'path',
		header: ({ column }) => <SortButton text={translate('endpoint.path')} column={column} />,
		enableSorting: true,
		sortingFn: 'alphanumericCaseSensitive',
		accessorKey: 'path',
		size: 200,
		cell: ({ row }) => {
			const { path } = row.original;
			const env = useEnvironmentStore.getState().environment;
			const copyText = `${window.location.origin}/${env?.iid}/api${path}`;
			return (
				<div className='flex items-center gap-8 group'>
					<div className='truncate max-w-[15ch]'>{path}</div>
					<CopyButton text={copyText} className='hidden group-hover:block' />
				</div>
			);
		},
	},
	{
		id: 'API KEY',
		accessorKey: 'apiKeyRequired',
		header: ({ column }) => <SortButton text={translate('endpoint.apiKey')} column={column} />,
		enableSorting: true,
		sortingFn: 'basic',
		size: 200,
		cell: ({ row }) => {
			const { apiKeyRequired } = row.original;
			const apiKeyRequiredText = apiKeyRequired
				? translate('endpoint.required')
				: translate('endpoint.optional');
			return (
				<Badge
					variant={BADGE_COLOR_MAP[apiKeyRequiredText.toUpperCase()]}
					text={apiKeyRequiredText}
					rounded
				/>
			);
		},
	},
	{
		id: 'session',
		header: ({ column }) => <SortButton text={translate('endpoint.session')} column={column} />,
		enableSorting: true,
		sortingFn: 'basic',
		accessorKey: 'sessionRequired',
		size: 200,
		cell: ({ row }) => {
			const { sessionRequired } = row.original;
			const sessionRequiredText = sessionRequired
				? translate('endpoint.required')
				: translate('endpoint.optional');
			return (
				<Badge
					variant={BADGE_COLOR_MAP[sessionRequiredText.toUpperCase()]}
					text={sessionRequiredText}
					rounded
				/>
			);
		},
	},
	{
		id: 'created_at',
		header: ({ column }) => <SortButton text={translate('general.created_at')} column={column} />,
		enableSorting: true,
		sortingFn: 'datetime',
		accessorKey: 'createdAt',
		size: 200,
		cell: ({ row }) => {
			const { createdAt, createdBy } = row.original;
			const user = useOrganizationStore
				.getState()
				.members.find((member) => member.member._id === createdBy);

			return <DateText date={createdAt} user={user} />;
		},
	},

	{
		id: 'updated_at',
		header: ({ column }) => <SortButton text={translate('general.updated_at')} column={column} />,
		accessorKey: 'updatedAt',
		size: 200,
		cell: ({ row }) => {
			const { updatedAt, updatedBy } = row.original;
			const user = useOrganizationStore
				.getState()
				.members.find((member) => member.member._id === updatedBy);
			return updatedBy && <DateText date={updatedAt} user={user} />;
		},
	},
	{
		id: 'actions',
		className: 'actions',
		size: 45,
		cell: ({ row }) => {
			return (
				<ActionsCell<Endpoint>
					original={row.original}
					canEditKey='endpoint.update'
					onEdit={() => openEditEndpointDialog(row.original)}
<<<<<<< HEAD
					type='app'
=======
					type='version'
>>>>>>> 04eb3e0b
				>
					<TableConfirmation
						align='end'
						closeOnConfirm
						showAvatar={false}
						title={translate('endpoint.delete.title')}
						description={translate('endpoint.delete.message')}
						onConfirm={() => deleteEndpointHandler(row.original)}
						contentClassName='m-0'
						permissionKey='endpoint.delete'
					/>
				</ActionsCell>
			);
		},
	},
];

export default EndpointColumns;<|MERGE_RESOLUTION|>--- conflicted
+++ resolved
@@ -22,17 +22,10 @@
 const { version } = useVersionStore.getState();
 function deleteEndpointHandler(toDeleteEndpoint: Endpoint) {
 	deleteEndpoint({
-<<<<<<< HEAD
 		epId: toDeleteEndpoint?._id,
 		orgId: version?.orgId,
 		appId: version?.appId,
 		versionId: version?._id,
-=======
-		epId: toDeleteEndpoint?._id as string,
-		orgId: version?.orgId as string,
-		appId: version?.appId as string,
-		versionId: version?._id as string,
->>>>>>> 04eb3e0b
 	});
 }
 
@@ -182,11 +175,7 @@
 					original={row.original}
 					canEditKey='endpoint.update'
 					onEdit={() => openEditEndpointDialog(row.original)}
-<<<<<<< HEAD
 					type='app'
-=======
-					type='version'
->>>>>>> 04eb3e0b
 				>
 					<TableConfirmation
 						align='end'
