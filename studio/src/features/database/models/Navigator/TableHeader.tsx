import { Button } from '@/components/Button';
import { Popover, PopoverContent, PopoverTrigger } from '@/components/Popover';
import { CellFilterMap } from '@/constants';
import { useColumnFilter } from '@/hooks';
import useTabStore from '@/store/version/tabStore';
import useUtilsStore from '@/store/version/utilsStore';
import useVersionStore from '@/store/version/versionStore';
import { FieldTypes } from '@/types';
import { cn } from '@/utils';
import { CaretUp, FunnelSimple, X } from '@phosphor-icons/react';
import { IHeaderParams } from 'ag-grid-community';
import _ from 'lodash';
import { useLocation, useSearchParams } from 'react-router-dom';
interface SortButtonProps extends IHeaderParams {
	className?: string;
	field?: FieldTypes;
	text: string;
	filterable?: boolean;
	selectList?: string[];
}

export default function TableHeader({
	className,
	field,
	text,
	filterable,
	selectList,
}: SortButtonProps) {
	const [searchParams, setSearchParams] = useSearchParams();
	const { selectedFilter } = useColumnFilter(text, field as FieldTypes);
	const { updateCurrentTab } = useTabStore();
	const { version } = useVersionStore();
	const { pathname } = useLocation();
	const { clearColumnFilter } = useUtilsStore();
	const defaultDirection = 'asc';
	const handleSortClick = () => {
		const currentField = searchParams.get('f');
		const currentDirection = searchParams.get('d');
		let newDirection = defaultDirection;
		if (currentField === text) {
			newDirection = currentDirection === 'asc' ? 'desc' : 'asc';
		}

		searchParams.set('f', text);
		searchParams.set('d', newDirection);
		setSearchParams(searchParams);
		if (version) {
			updateCurrentTab(version._id, {
				path: `${pathname}?${searchParams.toString()}`,
			});
		}
	};

	function handleClearFilter() {
		clearColumnFilter(text);
		searchParams.set('page', '1');
		setSearchParams(searchParams);
<<<<<<< HEAD
		document.dispatchEvent(new KeyboardEvent('keydown', { key: 'Escape' }));
=======
>>>>>>> 2eeef838
	}

	function getFilterComponent() {
		const Comp = CellFilterMap[field as FieldTypes];
		if (Comp) {
			return <Comp type={field} columnName={text} options={selectList as string[]} />;
		}
		return null;
	}

	return (
		<div className='flex items-center w-full h-full'>
			<Button
				variant='blank'
				onClick={handleSortClick}
				size='sm'
				className={cn('justify-start w-full h-full', className)}
			>
				<p className='truncate'>{text}</p>
				{searchParams.get('f') === text && (
					<div className='ml-2'>
						<CaretUp
							size={14}
							className={cn(
								'text-icon-base',
								searchParams.get('d') === 'desc' && 'rotate-180 text-icon-secondary',
							)}
						/>
					</div>
				)}
			</Button>

			{CellFilterMap[field as FieldTypes] && filterable && (
				<Popover>
					<PopoverTrigger asChild>
						<Button
							variant='icon'
							size='sm'
							rounded
							className={cn(
								!_.isNil(selectedFilter) &&
									'bg-button-primary/90 dark:bg-button-primary/70 hover:bg-brand-darker dark:hover:bg-button-primary !text-white dark:text-default',
							)}
						>
							<FunnelSimple size={14} />
						</Button>
					</PopoverTrigger>
					<PopoverContent align='center' className='p-2 bg-subtle min-w-[210px]'>
						<div className='space-y-4'>
							{getFilterComponent()}
							{!_.isNil(selectedFilter) && (
								<Button
									size='full'
									onClick={handleClearFilter}
									variant='text'
									className='items-center'
								>
									<X size={14} className='mr-2' />
									Clear Filter
								</Button>
							)}
						</div>
					</PopoverContent>
				</Popover>
			)}
		</div>
	);
}<|MERGE_RESOLUTION|>--- conflicted
+++ resolved
@@ -55,10 +55,7 @@
 		clearColumnFilter(text);
 		searchParams.set('page', '1');
 		setSearchParams(searchParams);
-<<<<<<< HEAD
 		document.dispatchEvent(new KeyboardEvent('keydown', { key: 'Escape' }));
-=======
->>>>>>> 2eeef838
 	}
 
 	function getFilterComponent() {
