<<<<<<< HEAD
import './tabs.scss';
=======
>>>>>>> d3b0a2fa
import {
	NewTabDropdown,
	TabItem,
	TabOptionsDropdown,
} from '@/features/version/components/Tabs/index.ts';
<<<<<<< HEAD
import { Dashboard } from 'components/icons';
import { CaretRight, CaretLeft } from '@phosphor-icons/react';
=======
import useVersionStore from '@/store/version/versionStore.ts';
import { CaretLeft, CaretRight } from '@phosphor-icons/react';
>>>>>>> d3b0a2fa
import { Button } from 'components/Button';
import { Dashboard } from 'components/icons';
import { NEW_TAB_ITEMS } from 'constants/constants.ts';
import { useEffect, useRef, useState } from 'react';
<<<<<<< HEAD
import { useLocation, useMatches, useNavigate } from 'react-router-dom';
import useVersionStore from '@/store/version/versionStore.ts';
import { NEW_TAB_ITEMS } from 'constants/constants.ts';
import { useTranslation } from 'react-i18next';
=======
import { useTranslation } from 'react-i18next';
import { useLocation, useMatches, useNavigate } from 'react-router-dom';
import './tabs.scss';
>>>>>>> d3b0a2fa

const SCROLL_AMOUNT = 200;

export default function Tabs() {
	const scrollContainer = useRef<HTMLDivElement>(null);
	const [endOfScroll, setEndOfScroll] = useState(false);
	const [startOfScroll, setStartOfScroll] = useState(false);
	const [isScrollable, setIsScrollable] = useState(false);
	const { tabs, removeTab, currentTab, setCurrentTab, addTab } = useVersionStore();
	const { t } = useTranslation();
	const matches = useMatches();
	const navigate = useNavigate();
	const { pathname } = useLocation();

	useEffect(() => {
		const reset = handleScrollEvent();
		return () => reset?.();
	}, [scrollContainer, tabs]);

	useEffect(() => {
		const path = pathname?.split('/')?.at(-1);
		const item = NEW_TAB_ITEMS.find((item) => item.path === path);
		if (!item) return;
		addTab(item);
	}, [pathname]);

	function getDashboardPath() {
		const matched = matches.at(-1);
		if (!matched) return '/organization';

		const { appId, orgId, versionId } = matched.params;

		return `/organization/${orgId}/apps/${appId}/version/${versionId}`;
	}

	function handleScrollEvent() {
		const container = scrollContainer.current;
		if (!container) return;

		const handleScroll = () => {
			setIsScrollable(container.scrollWidth > container.clientWidth);
			setEndOfScroll(container.scrollLeft + container.clientWidth >= container.scrollWidth);
			setStartOfScroll(container.scrollLeft === 0);
		};

		handleScroll();

		container.addEventListener('scroll', handleScroll);

		const resizeObserver = new ResizeObserver(() => {
			handleScroll();
		});

		resizeObserver.observe(container);

		return () => {
			container.removeEventListener('scroll', handleScroll);
			resizeObserver.disconnect();
		};
	}

	function tabRemoveHandler(id: string) {
		const condition = currentTab?.id === id;
		const redirectPath = removeTab(id);

		const path = redirectPath ?? getDashboardPath();

		if (condition) {
			setTimeout(() => {
				navigate(path);
			}, 1);
		}
	}

	function move(type: 'next' | 'prev') {
		const container = scrollContainer.current;
		if (!container) return;

		const scrollAmount = SCROLL_AMOUNT;

		if (type === 'next') {
			container.scrollLeft += scrollAmount;
		} else {
			container.scrollLeft -= scrollAmount;
		}
	}

	return (
		<div className='navigation-tab-container'>
			<div ref={scrollContainer} className='tab'>
				<TabItem onClick={() => setCurrentTab(null)} icon={<Dashboard />} to={getDashboardPath()}>
					{t('version.dashboard')}
				</TabItem>
				{tabs.map((tab) => (
					<TabItem
						onClose={() => tabRemoveHandler(tab.id)}
						onClick={() => setCurrentTab(tab)}
						closeable
						to={tab.path}
						key={tab.id}
					>
						{tab.title}
					</TabItem>
				))}
			</div>
			<div className='tab-control'>
				{isScrollable && (
					<div className='tab-control-item navigation'>
						<Button
							rounded
							variant='blank'
							iconOnly
							onClick={() => move('prev')}
							disabled={startOfScroll}
						>
							<CaretLeft size={15} />
						</Button>
						<Button
							rounded
							variant='blank'
							iconOnly
							onClick={() => move('next')}
							disabled={endOfScroll}
						>
							<CaretRight size={15} />
						</Button>
					</div>
				)}
				<div className='tab-control-item'>
					<NewTabDropdown />
				</div>
				<div className='tab-control-item'>
					<TabOptionsDropdown getDashboardPath={getDashboardPath} />
				</div>
			</div>
		</div>
	);
}<|MERGE_RESOLUTION|>--- conflicted
+++ resolved
@@ -1,33 +1,17 @@
-<<<<<<< HEAD
-import './tabs.scss';
-=======
->>>>>>> d3b0a2fa
 import {
 	NewTabDropdown,
 	TabItem,
 	TabOptionsDropdown,
 } from '@/features/version/components/Tabs/index.ts';
-<<<<<<< HEAD
-import { Dashboard } from 'components/icons';
-import { CaretRight, CaretLeft } from '@phosphor-icons/react';
-=======
 import useVersionStore from '@/store/version/versionStore.ts';
 import { CaretLeft, CaretRight } from '@phosphor-icons/react';
->>>>>>> d3b0a2fa
 import { Button } from 'components/Button';
 import { Dashboard } from 'components/icons';
 import { NEW_TAB_ITEMS } from 'constants/constants.ts';
 import { useEffect, useRef, useState } from 'react';
-<<<<<<< HEAD
-import { useLocation, useMatches, useNavigate } from 'react-router-dom';
-import useVersionStore from '@/store/version/versionStore.ts';
-import { NEW_TAB_ITEMS } from 'constants/constants.ts';
-import { useTranslation } from 'react-i18next';
-=======
 import { useTranslation } from 'react-i18next';
 import { useLocation, useMatches, useNavigate } from 'react-router-dom';
 import './tabs.scss';
->>>>>>> d3b0a2fa
 
 const SCROLL_AMOUNT = 200;
 
