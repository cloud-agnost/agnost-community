--- conflicted
+++ resolved
@@ -9,28 +9,12 @@
 import { GearSix } from '@phosphor-icons/react';
 import * as DropdownMenuPrimitive from '@radix-ui/react-dropdown-menu';
 import { Button } from 'components/Button';
-<<<<<<< HEAD
-import { ReactNode, useEffect, useState } from 'react';
-import './deploymentStatusCard.scss';
-import { useTranslation } from 'react-i18next';
-import { GearSix } from '@phosphor-icons/react';
-import {
-	DeploymentLogsDrawer,
-	DeploymentSettings,
-	EmptyStatus,
-	LastDeployment,
-	Resources,
-} from '@/features/version/components/DeploymentStatusCard/';
-import { useAnimate } from 'framer-motion';
-import { ScrollArea, ScrollBar } from 'components/ScrollArea';
-=======
 import { ScrollArea, ScrollBar } from 'components/ScrollArea';
 import { useAnimate } from 'framer-motion';
 import * as React from 'react';
 import { ReactNode, useEffect, useState } from 'react';
 import { useTranslation } from 'react-i18next';
 import './deploymentStatusCard.scss';
->>>>>>> d3b0a2fa
 
 const logs = [
 	{
