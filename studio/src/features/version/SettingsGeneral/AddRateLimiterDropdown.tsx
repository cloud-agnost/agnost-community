--- conflicted
+++ resolved
@@ -2,10 +2,6 @@
 import { CreateRateLimit } from '@/features/version/SettingsGeneral';
 import { RateLimit } from '@/types';
 import { CaretDown, CaretUp, Plus } from '@phosphor-icons/react';
-<<<<<<< HEAD
-import { Button } from '@/components/Button';
-=======
->>>>>>> 9b91ac17
 import {
 	DropdownMenu,
 	DropdownMenuContent,
