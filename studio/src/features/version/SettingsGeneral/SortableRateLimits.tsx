import { Sortable, SortableContainer, SortableItem } from '@/components/Sortable';
import useVersionStore from '@/store/version/versionStore.ts';
import { RateLimit } from '@/types';
import { Draggable, DropResult } from 'react-beautiful-dnd';
import { useTranslation } from 'react-i18next';
import AddRateLimiterDropdown from './AddRateLimiterDropdown';
<<<<<<< HEAD
=======
import { useAuthorizeVersion } from '@/hooks';
>>>>>>> 9b91ac17
interface SortableRateLimitsProps {
	onDragEnd: (result: DropResult) => void;
	onSelect: (limiter: RateLimit) => void;
	onDeleteItem: (id: string) => void;
	options: RateLimit[] | undefined;
	selectedLimits: string[];
	loading?: boolean;
	hasToAddAsDefault?: 'endpoint' | 'realtime';
}

export default function SortableRateLimits({
	onDragEnd,
	onSelect,
	onDeleteItem,
	loading,
	options,
	selectedLimits,
	hasToAddAsDefault,
}: SortableRateLimitsProps) {
	const { t } = useTranslation();
	const rateLimits = useVersionStore((state) => state.version?.limits);
	const canEdit = useAuthorizeVersion('version.update');
	return (
		<SortableContainer
			title={t('version.rate_limiters')}
			actions={
				<AddRateLimiterDropdown
					options={options}
					onSelect={onSelect}
					hasToAddAsDefault={hasToAddAsDefault}
					disabled={!canEdit}
				/>
			}
		>
			<Sortable onDragEnd={onDragEnd}>
				{selectedLimits?.length > 0 ? (
					selectedLimits?.map((iid, index) => (
						<Draggable
							key={index}
							draggableId={index.toString()}
							index={index}
							isDragDisabled={!canEdit}
						>
							{(provided) => (
								<SortableItem<RateLimit>
									item={rateLimits?.find((item) => item.iid === iid) as RateLimit}
									provided={provided}
									onDelete={onDeleteItem}
									loading={loading}
									disabled={!canEdit}
								/>
							)}
						</Draggable>
					))
				) : (
					<p className='text-default font-sfCompact text-sm text-center'>
						{t('version.rate_limiters_empty')}
					</p>
				)}
			</Sortable>
		</SortableContainer>
	);
}<|MERGE_RESOLUTION|>--- conflicted
+++ resolved
@@ -4,10 +4,7 @@
 import { Draggable, DropResult } from 'react-beautiful-dnd';
 import { useTranslation } from 'react-i18next';
 import AddRateLimiterDropdown from './AddRateLimiterDropdown';
-<<<<<<< HEAD
-=======
 import { useAuthorizeVersion } from '@/hooks';
->>>>>>> 9b91ac17
 interface SortableRateLimitsProps {
 	onDragEnd: (result: DropResult) => void;
 	onSelect: (limiter: RateLimit) => void;
