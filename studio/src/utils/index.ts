--- conflicted
+++ resolved
@@ -6,15 +6,11 @@
 	leaveChannel,
 	sendMessageToChannel,
 	onChannelMessage,
-<<<<<<< HEAD
 	uniq,
 	isEmpty,
 	isArray,
-} from './utils';
-=======
 	getNameForAvatar,
 	getApplicationRoleVariant,
 } from './utils';
 
-export { formatDate } from './time';
->>>>>>> 782ed432
+export { formatDate } from './time';