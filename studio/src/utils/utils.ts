--- conflicted
+++ resolved
@@ -36,7 +36,7 @@
 		socket.off(channel);
 	};
 }
-<<<<<<< HEAD
+
 export function uniq<T>(array: T[]): T[] {
 	return [...new Set(array)];
 }
@@ -61,7 +61,7 @@
 }
 export function isArray(value: unknown): value is any[] {
 	return Array.isArray(value);
-=======
+
 export function getNameForAvatar(name: string) {
 	if (name?.length > 2) {
 		const names = name.split(' ');
@@ -84,5 +84,4 @@
 		default:
 			return 'green';
 	}
->>>>>>> 782ed432
 }