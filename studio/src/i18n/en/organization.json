--- conflicted
+++ resolved
@@ -4,14 +4,12 @@
 	"name": "Organization Name",
 	"select": "Select Your Organization",
 	"empty": "No organizations found.",
-	"leave": "Leave Organization",
-<<<<<<< HEAD
-	"leaveDesc": "You are about the leave the app team. After leaving the team you will not be able to access it again. Are you sure you would like to leave the {{name}} team",
-	"leave.success": "You have successfully left the {{name}} team.",
-	"leave.successDesc": "You will no longer have access to the {{name}} team."
-=======
-	"leave.desc": "You are about the leave the app team. After leaving the team you will not be able to access it again. Are you sure you would like to leave the {{name}} team",
-	"leave.success": "You have successfully left the {{name}} team.",
-	"leave.success.desc": "You will no longer have access to the {{name}} team."
->>>>>>> 876b142a
+	"leave": {
+		"description": "You are about the leave the organization. After leaving the organization you will not be able to access it again. Are you sure you would like to leave the {{name}} organization",
+		"main": "Leave Organization",
+		"success": {
+			"title": "You have successfully left the {{name}} organization.",
+			"description": "You will no longer have access to the {{name}} organization."
+		}
+	}
 }