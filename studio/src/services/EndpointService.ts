import { axios, test } from '@/helpers';
import useEnvironmentStore from '@/store/environment/environmentStore';
import {
	CreateEndpointParams,
	DeleteEndpointParams,
	DeleteMultipleEndpointsParams,
	Endpoint,
	GetEndpointByIdParams,
	GetEndpointsByIidParams,
	GetEndpointsParams,
	SaveEndpointLogicParams,
	TestEndpointParams,
	UpdateEndpointParams,
} from '@/types';
import { isEmpty } from '@/utils';

export default class EndpointService {
	static url = '/v1/org';

	static async createEndpoint({
		orgId,
		appId,
		versionId,
		...data
	}: CreateEndpointParams): Promise<Endpoint> {
		return (await axios.post(`${this.url}/${orgId}/app/${appId}/version/${versionId}/ep`, data))
			.data;
	}

	static async getEndpointById({
		orgId,
		appId,
		versionId,
		epId,
	}: GetEndpointByIdParams): Promise<Endpoint> {
		return (await axios.get(`${this.url}/${orgId}/app/${appId}/version/${versionId}/ep/${epId}`))
			.data;
	}

	static async getEndpoints(params: GetEndpointsParams): Promise<Endpoint[]> {
		const { orgId, appId, versionId, search, size, page } = params;
		return (
			await axios.get(`${this.url}/${orgId}/app/${appId}/version/${versionId}/ep`, {
				params: {
					search,
					size,
					page,
				},
			})
		).data;
	}
	static async getEndpointsByIid({
		orgId,
		appId,
		versionId,
		...data
	}: GetEndpointsByIidParams): Promise<Endpoint[]> {
		return (await axios.post(`${this.url}/${orgId}/app/${appId}/version/${versionId}/ep/iid`, data))
			.data;
	}

	static async deleteEndpoint({
		orgId,
		appId,
		versionId,
		epId,
	}: DeleteEndpointParams): Promise<void> {
		return (
			await axios.delete(`${this.url}/${orgId}/app/${appId}/version/${versionId}/ep/${epId}`, {
				data: {},
			})
		).data;
	}

	static async deleteMultipleEndpoints({
		orgId,
		appId,
		versionId,
		...data
	}: DeleteMultipleEndpointsParams): Promise<void> {
		return (
			await axios.delete(`${this.url}/${orgId}/app/${appId}/version/${versionId}/ep/delete-multi`, {
				data,
			})
		).data;
	}

	static async updateEndpoint({
		orgId,
		appId,
		versionId,
		epId,
		...data
	}: UpdateEndpointParams): Promise<Endpoint> {
		return (
			await axios.put(`${this.url}/${orgId}/app/${appId}/version/${versionId}/ep/${epId}`, data)
		).data;
	}

	static async saveEndpointLogic({
		orgId,
		appId,
		versionId,
		epId,
		...data
	}: SaveEndpointLogicParams): Promise<Endpoint> {
		return (
			await axios.put(
				`${this.url}/${orgId}/app/${appId}/version/${versionId}/ep/${epId}/logic`,
				data,
			)
		).data;
	}

	static async testEndpoint({
		method,
		path,
		params,
		headers,
		body,
		formData,
		consoleLogId,
	}: TestEndpointParams): Promise<any> {
		const formDataObj = new FormData();
		if (formData) {
			formData.forEach((data) => {
				if (data.file) {
					formDataObj.append(data.key, data.file, data.file.name);
				} else {
					formDataObj.append(data.key, data.value as string);
				}
			});
		}
<<<<<<< HEAD
		const options = {
			headers: {
				...headers,
				'Content-Type': formData ? 'multipart/form-data' : 'application/json',
=======
		console.log(body);
		const options = {
			headers: {
				...headers,
				'Content-Type': !isEmpty(formData) ? 'multipart/form-data' : 'application/json',
>>>>>>> 414a3bba
				'Agnost-Session': consoleLogId,
			},
			params: {
				...params.queryParams,
			},
			data: body,
		};
		let opt: any;
		if (method === 'get' || method === 'delete') {
			opt = options;
		} else {
<<<<<<< HEAD
			opt = isEmpty(body) ? formDataObj : body;
=======
			opt = !isEmpty(formData) ? formDataObj : body;
>>>>>>> 414a3bba
		}
		return await test[method](
			`http://localhost/${useEnvironmentStore.getState().environment?.iid}/api${path}`,
			opt,
			options,
		);
	}
}<|MERGE_RESOLUTION|>--- conflicted
+++ resolved
@@ -131,18 +131,11 @@
 				}
 			});
 		}
-<<<<<<< HEAD
-		const options = {
-			headers: {
-				...headers,
-				'Content-Type': formData ? 'multipart/form-data' : 'application/json',
-=======
 		console.log(body);
 		const options = {
 			headers: {
 				...headers,
 				'Content-Type': !isEmpty(formData) ? 'multipart/form-data' : 'application/json',
->>>>>>> 414a3bba
 				'Agnost-Session': consoleLogId,
 			},
 			params: {
@@ -154,11 +147,7 @@
 		if (method === 'get' || method === 'delete') {
 			opt = options;
 		} else {
-<<<<<<< HEAD
-			opt = isEmpty(body) ? formDataObj : body;
-=======
 			opt = !isEmpty(formData) ? formDataObj : body;
->>>>>>> 414a3bba
 		}
 		return await test[method](
 			`http://localhost/${useEnvironmentStore.getState().environment?.iid}/api${path}`,
