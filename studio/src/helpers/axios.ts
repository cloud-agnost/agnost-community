import useAuthStore from '@/store/auth/authStore.ts';
import { APIError } from '@/types';
import { toDisplayName } from '@/utils';
import axios from 'axios';
const baseURL = `${window.location.protocol}//${window.location.hostname}`;

const headers = {
	'Content-Type': 'application/json',
};
export const instance = axios.create({
	baseURL: `${baseURL}/api`,
	headers,
});

export const envInstance = axios.create({
	headers,
	baseURL,
<<<<<<< HEAD
});

export const testEndpointInstance = axios.create({
	headers,
	baseURL,
=======
>>>>>>> 9b91ac17
});

instance.interceptors.request.use((config) => {
	const accessToken = useAuthStore.getState().accessToken;
	if (accessToken) {
		config.headers['Authorization'] = accessToken;
	}
	return config;
});

instance.interceptors.response.use(
	(response) => {
		return response;
	},
	(error) => {
		const err = error.response.data as APIError;
		const apiError = {
			...err,
			details: err.fields?.[0]?.msg ?? err.details,
		};
		// if (ERROR_CODES_TO_REDIRECT_LOGIN_PAGE.includes(apiError.code)) {
		// 	useAuthStore.getState().logout({
		// 		onSuccess: () => {
		// 			resetAllStores();
		// 		},
		// 	});
		// }
		// if (error.response.status === 401) {
		// 	window.location.href = '/401';
		// }
		// if (error.response.status === 404) {
		// 	window.location.href = '/404';
		// }

		return Promise.reject(apiError);
	},
);

envInstance.interceptors.request.use((config) => {
	const accessToken = useAuthStore.getState().accessToken;
	if (accessToken) {
		config.headers['Authorization'] = accessToken;
	}
	return config;
});

envInstance.interceptors.response.use(
	(response) => {
		return response;
	},
	({ response: { data } }) => {
		const err: APIError = {
			code: data.code ?? data.errors[0].code,
			error:
				data.error ??
				data.errors[0].error ??
				data.errors?.[0]?.specifics?.[0].code ??
				toDisplayName(data.errors?.[0]?.code),
			details: data.message ?? data.errors[0].message ?? data.errors.fields?.[0]?.msg,
		};
		return Promise.reject(err);
	},
);<|MERGE_RESOLUTION|>--- conflicted
+++ resolved
@@ -15,14 +15,6 @@
 export const envInstance = axios.create({
 	headers,
 	baseURL,
-<<<<<<< HEAD
-});
-
-export const testEndpointInstance = axios.create({
-	headers,
-	baseURL,
-=======
->>>>>>> 9b91ac17
 });
 
 instance.interceptors.request.use((config) => {
