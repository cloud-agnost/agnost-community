--- conflicted
+++ resolved
@@ -4,10 +4,7 @@
 import Endpoint from './Endpoint';
 import Environment from './Environment';
 import Field from './Field';
-<<<<<<< HEAD
-=======
 import Function from './Function';
->>>>>>> 0761dc63
 import Model from './Model';
 import Organization from './Organization';
 import Queue from './Queue';
@@ -40,10 +37,7 @@
 		'org.app.version.db.model.field': Field,
 		'org.app.version.storage': Storage,
 		'org.app.version.cache': Cache,
-<<<<<<< HEAD
-=======
 		'org.app.version.function': Function,
->>>>>>> 0761dc63
 		// TODO: "org.resource.log"
 	};
 	return new keys[type]();
