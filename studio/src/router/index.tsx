--- conflicted
+++ resolved
@@ -2,11 +2,9 @@
 import { Slider } from '@/components/Slider';
 import { AuthLayout } from '@/layouts/AuthLayout';
 import { OnboardingLayout } from '@/layouts/OnboardingLayout';
-<<<<<<< HEAD
 import { Description } from '@/components/Description';
-=======
 import { Modal } from '@/components/Modal';
->>>>>>> 71590587
+
 
 const items = [
 	{
