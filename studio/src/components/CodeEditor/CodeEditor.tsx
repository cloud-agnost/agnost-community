import { useDebounceFn, useEditor } from '@/hooks';
import { EDITOR_OPTIONS } from '@/hooks/useEditor';
import useThemeStore from '@/store/theme/themeStore';
import useTabStore from '@/store/version/tabStore';
import useVersionStore from '@/store/version/versionStore';
import { Tab } from '@/types';
import { addLibsToEditor, cn, getTabIdFromUrl, isEmpty } from '@/utils';
import MonacoEditor, { EditorProps } from '@monaco-editor/react';
import _ from 'lodash';
import { useEffect } from 'react';

interface CodeEditorProps extends Omit<EditorProps, 'defaultLanguage'> {
	containerClassName?: string;
	defaultLanguage?: 'javascript' | 'json' | 'html';
	readonly?: boolean;
	onSave?: (logic: string) => void;
	name: string;
}
export default function CodeEditor({
	containerClassName,
	value,
	className,
	readonly,
	defaultLanguage = 'javascript',
<<<<<<< HEAD
=======
	name,
>>>>>>> b673d118
	onSave,
}: CodeEditorProps) {
	const { updateCurrentTab, getTabById } = useTabStore();
	const { version, packages, typings, getTypings } = useVersionStore();
	const theme = useThemeStore((state) => state.theme);
<<<<<<< HEAD

=======
>>>>>>> b673d118
	const typeWorker: Worker = new Worker(
		new URL('../../workers/fetchTypings.worker.ts', import.meta.url),
		{
			type: 'module',
		},
	);

	const setTabState = useDebounceFn((isDirty) => {
		const tabId = getTabIdFromUrl();
		const tab = getTabById(version?._id, tabId as string) as Tab;
		if (tab?.type.toLowerCase() === tab?.path) return;
		updateCurrentTab(version?._id, {
			...tab,
			isDirty,
		});
	}, 500);

	function handleOnChange(value: string | undefined, ev: any) {
		if (defaultLanguage === 'javascript' && !readonly) {
			setTabState(value !== ev.changes[0].text);
		}
	}
	const { onBeforeMount, onCodeEditorMount, onCodeEditorChange } = useEditor({
		onChange: handleOnChange,
		onSave,
		packages,
	});

	function setupLibs() {
		const installedPackages =
			globalThis.monaco?.languages.typescript.javascriptDefaults.getExtraLibs() ?? {};

		const intersection = _.omitBy(packages, (value, key) =>
			_.isEqual(value, installedPackages[key]),
		);
<<<<<<< HEAD

		typeWorker.postMessage(intersection);
		typeWorker.onmessage = function (e) {
			console.log('Message received from worker', e);
=======
		typeWorker.postMessage(intersection);
		typeWorker.onmessage = function (e) {
>>>>>>> b673d118
			addLibsToEditor({
				...e.data,
				...typings,
			});
		};
	}

	useEffect(() => {
<<<<<<< HEAD
		if (!isEmpty(globalThis.monaco)) {
=======
		if (!isEmpty(globalThis.monaco) && defaultLanguage === 'javascript') {
>>>>>>> b673d118
			setupLibs();
		}
	}, [globalThis.monaco, packages]);

	useEffect(() => {
		getTypings({
			orgId: version?.orgId as string,
			appId: version?.appId as string,
			versionId: version?._id as string,
		});
	}, []);
<<<<<<< HEAD

=======
>>>>>>> b673d118
	return (
		<div className={cn(containerClassName)}>
			<MonacoEditor
				theme={theme === 'dark' ? 'nightOwl' : 'vs-light'}
				beforeMount={onBeforeMount}
				className={cn('editor', className)}
				onChange={onCodeEditorChange}
<<<<<<< HEAD
				defaultValue={defaultValue}
				value={value}
				onMount={onCodeEditorMount}
				defaultLanguage={defaultLanguage}
				language='javascript'
				path='file:///src/index.js'
=======
				defaultValue={value}
				value={value}
				onMount={onCodeEditorMount}
				defaultLanguage={defaultLanguage}
				language={defaultLanguage}
				path={`file:///src/${name}.js`}
>>>>>>> b673d118
				options={{
					value,
					readOnly: readonly,
					...EDITOR_OPTIONS,
				}}
			/>
		</div>
	);
}<|MERGE_RESOLUTION|>--- conflicted
+++ resolved
@@ -22,19 +22,12 @@
 	className,
 	readonly,
 	defaultLanguage = 'javascript',
-<<<<<<< HEAD
-=======
 	name,
->>>>>>> b673d118
 	onSave,
 }: CodeEditorProps) {
 	const { updateCurrentTab, getTabById } = useTabStore();
 	const { version, packages, typings, getTypings } = useVersionStore();
 	const theme = useThemeStore((state) => state.theme);
-<<<<<<< HEAD
-
-=======
->>>>>>> b673d118
 	const typeWorker: Worker = new Worker(
 		new URL('../../workers/fetchTypings.worker.ts', import.meta.url),
 		{
@@ -70,15 +63,8 @@
 		const intersection = _.omitBy(packages, (value, key) =>
 			_.isEqual(value, installedPackages[key]),
 		);
-<<<<<<< HEAD
-
 		typeWorker.postMessage(intersection);
 		typeWorker.onmessage = function (e) {
-			console.log('Message received from worker', e);
-=======
-		typeWorker.postMessage(intersection);
-		typeWorker.onmessage = function (e) {
->>>>>>> b673d118
 			addLibsToEditor({
 				...e.data,
 				...typings,
@@ -87,11 +73,7 @@
 	}
 
 	useEffect(() => {
-<<<<<<< HEAD
-		if (!isEmpty(globalThis.monaco)) {
-=======
 		if (!isEmpty(globalThis.monaco) && defaultLanguage === 'javascript') {
->>>>>>> b673d118
 			setupLibs();
 		}
 	}, [globalThis.monaco, packages]);
@@ -103,10 +85,6 @@
 			versionId: version?._id as string,
 		});
 	}, []);
-<<<<<<< HEAD
-
-=======
->>>>>>> b673d118
 	return (
 		<div className={cn(containerClassName)}>
 			<MonacoEditor
@@ -114,21 +92,12 @@
 				beforeMount={onBeforeMount}
 				className={cn('editor', className)}
 				onChange={onCodeEditorChange}
-<<<<<<< HEAD
-				defaultValue={defaultValue}
-				value={value}
-				onMount={onCodeEditorMount}
-				defaultLanguage={defaultLanguage}
-				language='javascript'
-				path='file:///src/index.js'
-=======
 				defaultValue={value}
 				value={value}
 				onMount={onCodeEditorMount}
 				defaultLanguage={defaultLanguage}
 				language={defaultLanguage}
 				path={`file:///src/${name}.js`}
->>>>>>> b673d118
 				options={{
 					value,
 					readOnly: readonly,
