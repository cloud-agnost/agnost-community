--- conflicted
+++ resolved
@@ -5,14 +5,6 @@
 import { useTranslation } from 'react-i18next';
 import { InfoModal } from '../InfoModal';
 import { Warning } from '../icons';
-<<<<<<< HEAD
-interface Props<T> {
-	onDelete: () => void;
-	selectedRowLength: number;
-	table?: Table<T>;
-}
-function SelectedRowDropdown<T>({ onDelete, selectedRowLength, table }: Props<T>) {
-=======
 import { cn } from '@/utils';
 interface Props {
 	onDelete: () => void;
@@ -21,7 +13,6 @@
 	className?: string;
 }
 function SelectedRowDropdown({ onDelete, selectedRowLength, table, className }: Props) {
->>>>>>> 83ab40cb
 	const { t } = useTranslation();
 	const [openInfoModal, setOpenInfoModal] = useState(false);
 	return selectedRowLength > 0 ? (
