--- conflicted
+++ resolved
@@ -2,6 +2,7 @@
 import { MENU_ITEMS } from '@/constants';
 import { ApplicationSelectDropdown } from '@/features/application';
 import { AuthUserDropdown } from '@/features/auth/AuthUserDropdown';
+import { ReleaseDropdown } from '@/features/cluster';
 import { OrganizationDropdown } from '@/features/organization/OrganizationDropdown';
 import { DeploymentStatusCard } from '@/features/version/DeploymentStatusCard';
 import { NotificationDropdown } from '@/features/version/Notification';
@@ -11,11 +12,6 @@
 import { Separator } from '../Separator';
 import Feedback from './Feedback';
 import './header.scss';
-<<<<<<< HEAD
-import { useAuthorizeVersion } from '@/hooks';
-import { ReleaseDropdown } from '@/features/cluster';
-=======
->>>>>>> 1828e946
 
 export function Header() {
 	const { versionId, appId, orgId } = useParams();
